/*!
 * Copyright Amazon.com, Inc. or its affiliates. All Rights Reserved.
 * SPDX-License-Identifier: Apache-2.0
 *
 * This class is responsible for responding to UI events by calling
 * the Gumby extension.
 */
import fs from 'fs'
import path from 'path'
import * as vscode from 'vscode'
import { GumbyNamedMessages, Messenger } from './messenger/messenger'
import { AuthController } from '../../../amazonq/auth/controller'
import { ChatSessionManager } from '../storages/chatSession'
import { ConversationState, Session } from '../session/session'
import { getLogger } from '../../../shared/logger'
import { featureName } from '../../models/constants'
import { AuthUtil } from '../../../codewhisperer/util/authUtil'
import {
    compileProject,
    finishHumanInTheLoop,
    getValidCandidateProjects,
    openHilPomFile,
    processTransformFormInput,
    startTransformByQ,
    stopTransformByQ,
    validateCanCompileProject,
} from '../../../codewhisperer/commands/startTransformByQ'
import { JDKVersion, TransformationCandidateProject, transformByQState } from '../../../codewhisperer/models/model'
import {
    AlternateDependencyVersionsNotFoundError,
    JavaHomeNotSetError,
    ModuleUploadError,
    NoJavaProjectsFoundError,
    NoMavenJavaProjectsFoundError,
} from '../../errors'
import * as CodeWhispererConstants from '../../../codewhisperer/models/constants'
import MessengerUtils, { ButtonActions, GumbyCommands } from './messenger/messengerUtils'
import { CancelActionPositions } from '../../telemetry/codeTransformTelemetry'
import { openUrl } from '../../../shared/utilities/vsCodeUtils'
import { telemetry } from '../../../shared/telemetry/telemetry'
import { MetadataResult } from '../../../shared/telemetry/telemetryClient'
import { CodeTransformTelemetryState } from '../../telemetry/codeTransformTelemetryState'
import { getAuthType } from '../../../codewhisperer/service/transformByQ/transformApiHandler'
<<<<<<< HEAD
import { getJavaVersionStringUsedByMaven } from '../../../codewhisperer/service/transformByQ/transformMavenHandler'
=======
import DependencyVersions from '../../models/dependencies'

>>>>>>> 974b1881
// These events can be interactions within the chat,
// or elsewhere in the IDE
export interface ChatControllerEventEmitters {
    readonly transformSelected: vscode.EventEmitter<any>
    readonly tabOpened: vscode.EventEmitter<any>
    readonly tabClosed: vscode.EventEmitter<any>
    readonly authClicked: vscode.EventEmitter<any>
    readonly formActionClicked: vscode.EventEmitter<any>
    readonly commandSentFromIDE: vscode.EventEmitter<any>
    readonly transformationFinished: vscode.EventEmitter<any>
    readonly processHumanChatMessage: vscode.EventEmitter<any>
    readonly linkClicked: vscode.EventEmitter<any>
    readonly humanInTheLoopStartIntervention: vscode.EventEmitter<any>
    readonly humanInTheLoopPromptUserForDependency: vscode.EventEmitter<any>
    readonly humanInTheLoopSelectionUploaded: vscode.EventEmitter<any>
    readonly errorThrown: vscode.EventEmitter<any>
}

export class GumbyController {
    private readonly messenger: Messenger
    private readonly sessionStorage: ChatSessionManager
    private authController: AuthController

    public constructor(
        private readonly chatControllerMessageListeners: ChatControllerEventEmitters,
        messenger: Messenger,
        onDidChangeAmazonQVisibility: vscode.Event<boolean>
    ) {
        this.messenger = messenger
        this.sessionStorage = ChatSessionManager.Instance
        this.authController = new AuthController()

        this.chatControllerMessageListeners.transformSelected.event(data => {
            return this.transformInitiated(data)
        })

        this.chatControllerMessageListeners.tabOpened.event(data => {
            return this.tabOpened(data)
        })

        this.chatControllerMessageListeners.tabClosed.event(data => {
            return this.tabClosed(data)
        })

        this.chatControllerMessageListeners.authClicked.event(data => {
            this.authClicked(data)
        })

        this.chatControllerMessageListeners.commandSentFromIDE.event(data => {
            return this.commandSentFromIDE(data)
        })

        this.chatControllerMessageListeners.formActionClicked.event(data => {
            return this.formActionClicked(data)
        })

        this.chatControllerMessageListeners.transformationFinished.event(data => {
            return this.transformationFinished(data)
        })

        this.chatControllerMessageListeners.processHumanChatMessage.event(data => {
            return this.processHumanChatMessage(data)
        })

        this.chatControllerMessageListeners.linkClicked.event(data => {
            this.openLink(data)
        })

        this.chatControllerMessageListeners.humanInTheLoopStartIntervention.event(data => {
            return this.startHILIntervention(data)
        })

        this.chatControllerMessageListeners.humanInTheLoopPromptUserForDependency.event(data => {
            return this.HILPromptForDependency(data)
        })

        this.chatControllerMessageListeners.humanInTheLoopSelectionUploaded.event(data => {
            return this.HILDependencySelectionUploaded(data)
        })

        this.chatControllerMessageListeners.errorThrown.event(data => {
            return this.handleError(data)
        })
    }

    private async tabOpened(message: any) {
        const session: Session = this.sessionStorage.getSession()
        const tabID = this.sessionStorage.setActiveTab(message.tabID)

        // check if authentication has expired
        try {
            getLogger().debug(`${featureName}: Session created with id: ${session.tabID}`)

            const authState = await AuthUtil.instance.getChatAuthState()
            if (authState.amazonQ !== 'connected') {
                void this.messenger.sendAuthNeededExceptionMessage(authState, tabID)
                session.isAuthenticating = true
                return
            }
        } catch (err: any) {
            this.messenger.sendErrorMessage(err.message, message.tabID)
        }
    }

    private async tabClosed(data: any) {
        this.sessionStorage.removeActiveTab()
    }

    private authClicked(message: any) {
        this.authController.handleAuth(message.authType)

        this.messenger.sendAnswer({
            type: 'answer',
            tabID: message.tabID,
            message: 'Follow instructions to re-authenticate ...',
        })

        // Explicitly ensure the user goes through the re-authenticate flow
        this.messenger.sendChatInputEnabled(message.tabID, false)
    }

    private commandSentFromIDE(data: any): any {
        this.messenger.sendCommandMessage(data)
    }

    private async transformInitiated(message: any) {
        // check that a project is open
        const workspaceFolders = vscode.workspace.workspaceFolders
        if (workspaceFolders === undefined || workspaceFolders.length === 0) {
            this.messenger.sendUnrecoverableErrorResponse('no-project-found', message.tabID)
            return
        }

        // check that the session is authenticated
        const session: Session = this.sessionStorage.getSession()
        try {
            const authState = await AuthUtil.instance.getChatAuthState()
            if (authState.amazonQ !== 'connected') {
                void this.messenger.sendAuthNeededExceptionMessage(authState, message.tabID)
                session.isAuthenticating = true
                return
            }

            switch (this.sessionStorage.getSession().conversationState) {
                case ConversationState.JOB_SUBMITTED:
                    this.messenger.sendAsyncEventProgress(
                        message.tabID,
                        true,
                        undefined,
                        GumbyNamedMessages.JOB_SUBMISSION_STATUS_MESSAGE
                    )
                    this.messenger.sendJobSubmittedMessage(message.tabID)
                    return
                case ConversationState.COMPILING:
                    this.messenger.sendAsyncEventProgress(
                        message.tabID,
                        true,
                        undefined,
                        GumbyNamedMessages.COMPILATION_PROGRESS_MESSAGE
                    )
                    this.messenger.sendCompilationInProgress(message.tabID)
                    return
            }

            this.messenger.sendTransformationIntroduction(message.tabID)

            // start /transform chat flow
            const validProjects = await this.validateProjectsWithReplyOnError(message)
            if (validProjects.length > 0) {
                this.sessionStorage.getSession().updateCandidateProjects(validProjects)
                await this.messenger.sendProjectPrompt(validProjects, message.tabID)
            }
        } catch (err: any) {
            // if there was an issue getting the list of valid projects, the error message will be shown here
            this.messenger.sendErrorMessage(err.message, message.tabID)
        }
    }

    private async validateProjectsWithReplyOnError(message: any): Promise<TransformationCandidateProject[]> {
        try {
            return await getValidCandidateProjects()
        } catch (err: any) {
            if (err instanceof NoJavaProjectsFoundError) {
                this.messenger.sendUnrecoverableErrorResponse('no-java-project-found', message.tabID)
            } else if (err instanceof NoMavenJavaProjectsFoundError) {
                this.messenger.sendUnrecoverableErrorResponse('no-maven-java-project-found', message.tabID)
            } else {
                this.messenger.sendUnrecoverableErrorResponse('no-project-found', message.tabID)
            }
        }
        return []
    }

    private async formActionClicked(message: any) {
        const typedAction = MessengerUtils.stringToEnumValue(ButtonActions, message.action as any)
        switch (typedAction) {
            case ButtonActions.CONFIRM_TRANSFORMATION_FORM:
                await this.initiateTransformationOnProject(message)
                break
            case ButtonActions.CANCEL_TRANSFORMATION_FORM:
                this.messenger.sendJobFinishedMessage(message.tabID, CodeWhispererConstants.jobCancelledChatMessage)
                break
            case ButtonActions.VIEW_TRANSFORMATION_HUB:
                await vscode.commands.executeCommand(GumbyCommands.FOCUS_TRANSFORMATION_HUB)
                this.messenger.sendJobSubmittedMessage(message.tabID)
                break
            case ButtonActions.STOP_TRANSFORMATION_JOB:
                await stopTransformByQ(transformByQState.getJobId(), CancelActionPositions.Chat)
                break
            case ButtonActions.CONFIRM_START_TRANSFORMATION_FLOW:
                this.messenger.sendCommandMessage({ ...message, command: GumbyCommands.CLEAR_CHAT })
                await this.transformInitiated(message)
                break
            case ButtonActions.CONFIRM_DEPENDENCY_FORM:
                await this.continueJobWithSelectedDependency({ ...message, tabID: message.tabId })
                break
            case ButtonActions.CANCEL_DEPENDENCY_FORM:
                this.messenger.sendUserPrompt('Cancel', message.tabId)
                await this.continueTransformationWithoutHIL({ tabID: message.tabId })
                break
            case ButtonActions.OPEN_FILE:
                await openHilPomFile()
                break
        }
    }

    // prompt user to pick project and specify source JDK version
    private async initiateTransformationOnProject(message: any) {
        const authType = await getAuthType()
        telemetry.codeTransform_jobIsStartedFromChatPrompt.emit({
            codeTransformSessionId: CodeTransformTelemetryState.instance.getSessionId(),
            credentialSourceId: authType,
            result: MetadataResult.Pass,
        })
        const pathToProject: string = message.formSelectedValues['GumbyTransformProjectForm']
        const toJDKVersion: JDKVersion = message.formSelectedValues['GumbyTransformJdkToForm']
        const fromJDKVersion: JDKVersion = message.formSelectedValues['GumbyTransformJdkFromForm']

        const projectName = path.basename(pathToProject)
        this.messenger.sendProjectSelectionMessage(projectName, fromJDKVersion, toJDKVersion, message.tabID)

        if (fromJDKVersion === JDKVersion.UNSUPPORTED) {
            this.messenger.sendUnrecoverableErrorResponse('unsupported-source-jdk-version', message.tabID)
            return
        }

        await processTransformFormInput(pathToProject, fromJDKVersion, toJDKVersion)
        await this.validateBuildWithPromptOnError(message)
    }

    private async prepareProjectForSubmission(message: { pathToJavaHome: string; tabID: string }): Promise<void> {
        try {
            this.sessionStorage.getSession().conversationState = ConversationState.COMPILING
            this.messenger.sendCompilationInProgress(message.tabID)
            await compileProject()
        } catch (err: any) {
            this.messenger.sendUnrecoverableErrorResponse('could-not-compile-project', message.tabID)
            // reset state to allow "Start a new transformation" button to work
            this.sessionStorage.getSession().conversationState = ConversationState.IDLE
            throw err
        }

        this.messenger.sendCompilationFinished(message.tabID)

        const authState = await AuthUtil.instance.getChatAuthState()
        if (authState.amazonQ !== 'connected') {
            void this.messenger.sendAuthNeededExceptionMessage(authState, message.tabID)
            this.sessionStorage.getSession().isAuthenticating = true
            return
        }

        this.messenger.sendAsyncEventProgress(
            message.tabID,
            true,
            undefined,
            GumbyNamedMessages.JOB_SUBMISSION_STATUS_MESSAGE
        )
        this.messenger.sendJobSubmittedMessage(message.tabID)
        this.sessionStorage.getSession().conversationState = ConversationState.JOB_SUBMITTED
        await startTransformByQ()
    }

    private async validateBuildWithPromptOnError(message: any | undefined = undefined): Promise<void> {
        try {
            await validateCanCompileProject()
        } catch (err: any) {
            if (err instanceof JavaHomeNotSetError) {
                this.sessionStorage.getSession().conversationState = ConversationState.PROMPT_JAVA_HOME
                this.messenger.sendStaticTextResponse('java-home-not-set', message.tabID)
                this.messenger.sendChatInputEnabled(message.tabID, true)
                this.messenger.sendUpdatePlaceholder(message.tabID, 'Enter the path to your Java installation.')
                return
            }
            throw err
        }

        await this.prepareProjectForSubmission(message)
    }

    private async transformationFinished(data: { message?: string; tabID: string }) {
        this.sessionStorage.getSession().conversationState = ConversationState.IDLE
        // at this point job is either completed, partially_completed, cancelled, or failed
        this.messenger.sendJobFinishedMessage(data.tabID, data.message)
    }

    private startHILIntervention(data: { tabID: string; codeSnippet: string }) {
        this.sessionStorage.getSession().conversationState = ConversationState.WAITING_FOR_INPUT
        this.messenger.sendHumanInTheLoopInitialMessage(data.tabID, data.codeSnippet)
    }

    private HILPromptForDependency(data: { tabID: string; dependencies: DependencyVersions }) {
        this.messenger.sendDependencyVersionsFoundMessage(data.dependencies, data.tabID)
    }

    private HILDependencySelectionUploaded(data: { tabID: string }) {
        this.sessionStorage.getSession().conversationState = ConversationState.JOB_SUBMITTED
        this.messenger.sendHILResumeMessage(data.tabID)
    }

    private async processHumanChatMessage(data: { message: string; tabID: string }) {
        this.messenger.sendUserPrompt(data.message, data.tabID)
        this.messenger.sendChatInputEnabled(data.tabID, false)
        this.messenger.sendUpdatePlaceholder(data.tabID, 'Open a new tab to chat with Q')

        const session = this.sessionStorage.getSession()
        switch (session.conversationState) {
            case ConversationState.PROMPT_JAVA_HOME: {
                const pathToJavaHome = extractPath(data.message)

                if (pathToJavaHome) {
                    transformByQState.setJavaHome(pathToJavaHome)
                    getLogger().info(
                        `CodeTransformation: using JAVA_HOME = ${transformByQState.getJavaHome()} since source JDK does not match Maven JDK`
                    )

                    try {
                        await validateCanCompileProject()
                    } catch (err: any) {
                        if (err instanceof JavaHomeNotSetError) {
                            const providedJdkVersion =
                                (await getJavaVersionStringUsedByMaven()) ?? JDKVersion.UNSUPPORTED
                            const expectedJdkVersion = transformByQState.getSourceJDKVersion() ?? JDKVersion.UNSUPPORTED
                            getLogger().warn(
                                `CodeTransformation: non matching JAVA_HOME provided: ${providedJdkVersion} expected: ${expectedJdkVersion} JDK release must match`
                            )
                            if (transformByQState.incrementAndGetJavaHomeAttempts() > 3) {
                                transformByQState.resetJavaHomeAttempts()
                                transformByQState.resetJavaHome()
                                this.messenger.sendRetryableErrorResponse('invalid-java-home', data.tabID)
                                return
                            }
                            this.sessionStorage.getSession().conversationState = ConversationState.PROMPT_JAVA_HOME
                            this.messenger.sendInvalidJavaHomeProvidedMessage(data.tabID, expectedJdkVersion)
                            this.messenger.sendUpdatePlaceholder(
                                data.tabID,
                                MessengerUtils.createInvalidJavaHomePlaceholder(expectedJdkVersion)
                            )
                            this.messenger.sendChatInputEnabled(data.tabID, true)
                            return
                        }
                        throw err
                    }

                    await this.prepareProjectForSubmission({
                        pathToJavaHome,
                        tabID: data.tabID,
                    })
                } else {
                    this.messenger.sendUnrecoverableErrorResponse('invalid-java-home', data.tabID)
                }
            }
        }
    }

    private async continueJobWithSelectedDependency(message: { tabID: string; formSelectedValues: any }) {
        const selectedDependency = message.formSelectedValues['GumbyTransformDependencyForm']
        this.messenger.sendHILContinueMessage(message.tabID, selectedDependency)
        await finishHumanInTheLoop(selectedDependency)
    }

    private openLink(message: { link: string }) {
        void openUrl(vscode.Uri.parse(message.link))
    }

    private async handleError(message: { error: Error; tabID: string }) {
        if (message.error instanceof AlternateDependencyVersionsNotFoundError) {
            this.messenger.sendKnownErrorResponse('no-alternate-dependencies-found', message.tabID)
            await this.continueTransformationWithoutHIL(message)
        } else if (message.error instanceof ModuleUploadError) {
            this.messenger.sendKnownErrorResponse('upload-to-s3-failed', message.tabID)
            await this.transformationFinished(message)
        } else {
            this.messenger.sendErrorMessage(message.error.message, message.tabID)
        }
    }

    private async continueTransformationWithoutHIL(message: { tabID: string }) {
        this.sessionStorage.getSession().conversationState = ConversationState.JOB_SUBMITTED
        CodeTransformTelemetryState.instance.setCodeTransformMetaDataField({
            canceledFromChat: true,
        })
        try {
            await finishHumanInTheLoop()
        } catch (err: any) {
            await this.transformationFinished({ tabID: message.tabID })
        }

        this.messenger.sendStaticTextResponse('end-HIL-early', message.tabID)
    }
}

/**
 * Examples:
 * ```
 * extractPath("./some/path/here") => "C:/some/root/some/path/here"
 * extractPath(" ./some/path/here\n") => "C:/some/root/some/path/here"
 * extractPath("C:/some/nonexistent/path/here") => undefined
 * extractPath("C:/some/filepath/.txt") => undefined
 * ```
 *
 * @param text
 * @returns the absolute path if path points to existing folder, otherwise undefined
 */
function extractPath(text: string): string | undefined {
    const resolvedPath = path.resolve(text.trim())
    return fs.existsSync(resolvedPath) && fs.lstatSync(resolvedPath).isDirectory() ? resolvedPath : undefined
}<|MERGE_RESOLUTION|>--- conflicted
+++ resolved
@@ -41,12 +41,9 @@
 import { MetadataResult } from '../../../shared/telemetry/telemetryClient'
 import { CodeTransformTelemetryState } from '../../telemetry/codeTransformTelemetryState'
 import { getAuthType } from '../../../codewhisperer/service/transformByQ/transformApiHandler'
-<<<<<<< HEAD
 import { getJavaVersionStringUsedByMaven } from '../../../codewhisperer/service/transformByQ/transformMavenHandler'
-=======
 import DependencyVersions from '../../models/dependencies'
 
->>>>>>> 974b1881
 // These events can be interactions within the chat,
 // or elsewhere in the IDE
 export interface ChatControllerEventEmitters {
@@ -395,7 +392,7 @@
                             if (transformByQState.incrementAndGetJavaHomeAttempts() > 3) {
                                 transformByQState.resetJavaHomeAttempts()
                                 transformByQState.resetJavaHome()
-                                this.messenger.sendRetryableErrorResponse('invalid-java-home', data.tabID)
+                                this.messenger.sendUnrecoverableErrorResponse('invalid-java-home', data.tabID)
                                 return
                             }
                             this.sessionStorage.getSession().conversationState = ConversationState.PROMPT_JAVA_HOME
