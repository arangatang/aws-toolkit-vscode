--- conflicted
+++ resolved
@@ -133,13 +133,10 @@
         let errorMessage = `The upload failed due to: ${(e as Error).message}`
         if (errorMessage.includes('Request has expired')) {
             errorMessage = CodeWhispererConstants.errorUploadingWithExpiredUrl
-<<<<<<< HEAD
-=======
         } else if (errorMessage.includes('Failed to establish a socket connection')) {
             errorMessage = CodeWhispererConstants.socketConnectionFailed
         } else if (errorMessage.includes('self signed certificate in certificate chain')) {
             errorMessage = CodeWhispererConstants.selfSignedCertificateError
->>>>>>> af96cc09
         }
         getLogger().error(`CodeTransformation: UploadZip error = ${e}`)
         telemetry.codeTransform_logApiError.emit({
@@ -152,7 +149,6 @@
             reason: 'UploadToS3Failed',
         })
         throw new Error(errorMessage)
-<<<<<<< HEAD
     } finally {
         telemetry.codeTransform_logApiLatency.emit({
             codeTransformApiNames: 'UploadZip',
@@ -163,8 +159,6 @@
             result: MetadataResult.Pass,
         })
         getLogger().info(`CodeTransformation: Status from S3 Upload = ${response?.status ?? 'Failed'}`)
-=======
->>>>>>> af96cc09
     }
 }
 
@@ -186,22 +180,7 @@
             return response.transformationStatus
         }
     } catch (e: any) {
-<<<<<<< HEAD
         throw new Error(`Resuming the job failed due to: ${(e as Error).message}`)
-=======
-        const errorMessage = `Resuming the job failed due to: ${(e as Error).message}`
-        getLogger().error(`CodeTransformation: ResumeTransformation error = ${errorMessage}`)
-        telemetry.codeTransform_logApiError.emit({
-            codeTransformApiNames: 'ResumeTransformation',
-            codeTransformSessionId: CodeTransformTelemetryState.instance.getSessionId(),
-            codeTransformJobId: jobId,
-            codeTransformApiErrorMessage: errorMessage,
-            codeTransformRequestId: e.requestId ?? '',
-            result: MetadataResult.Fail,
-            reason: 'ResumeTransformationFailed',
-        })
-        throw new Error(errorMessage)
->>>>>>> af96cc09
     }
 }
 
@@ -248,21 +227,7 @@
             shouldAttachJobFailureMetadataOnError: false,
         })
     } catch (e: any) {
-<<<<<<< HEAD
         throw new Error(`The upload failed due to: ${(e as Error).message}`)
-=======
-        const errorMessage = `The upload failed due to: ${(e as Error).message}`
-        getLogger().error(`CodeTransformation: CreateUploadUrl error: = ${e}`)
-        telemetry.codeTransform_logApiError.emit({
-            codeTransformApiNames: 'CreateUploadUrl',
-            codeTransformSessionId: CodeTransformTelemetryState.instance.getSessionId(),
-            codeTransformApiErrorMessage: errorMessage,
-            codeTransformRequestId: e.requestId ?? '',
-            result: MetadataResult.Fail,
-            reason: 'CreateUploadUrlFailed',
-        })
-        throw new Error(errorMessage)
->>>>>>> af96cc09
     }
     try {
         await uploadArtifactToS3(payloadFileName, response, sha256, buffer)
@@ -479,21 +444,7 @@
         })
         return response.transformationJobId
     } catch (e: any) {
-<<<<<<< HEAD
         throw new Error(`Starting the job failed due to: ${(e as Error).message}`)
-=======
-        const errorMessage = `Starting the job failed due to: ${(e as Error).message}`
-        getLogger().error(`CodeTransformation: StartTransformation error = ${errorMessage}`)
-        telemetry.codeTransform_logApiError.emit({
-            codeTransformApiNames: 'StartTransformation',
-            codeTransformSessionId: CodeTransformTelemetryState.instance.getSessionId(),
-            codeTransformApiErrorMessage: errorMessage,
-            codeTransformRequestId: e.requestId ?? '',
-            result: MetadataResult.Fail,
-            reason: 'StartTransformationFailed',
-        })
-        throw new Error(errorMessage)
->>>>>>> af96cc09
     }
 }
 
@@ -724,16 +675,6 @@
                     transformByQState.setJobFailureErrorChatMessage(
                         CodeWhispererConstants.failedToStartJobLinesLimitChatMessage
                     )
-<<<<<<< HEAD
-                } else {
-                    transformByQState.setJobFailureErrorChatMessage(
-                        `${CodeWhispererConstants.failedToCompleteJobGenericChatMessage} ${errorMessage}`
-                    )
-                    transformByQState.setJobFailureErrorNotification(
-                        `${CodeWhispererConstants.failedToCompleteJobGenericNotification} ${errorMessage}`
-                    )
-                }
-=======
                 }
                 transformByQState.setJobFailureErrorChatMessage(
                     `${CodeWhispererConstants.failedToCompleteJobGenericChatMessage} ${errorMessage}`
@@ -741,7 +682,6 @@
                 transformByQState.setJobFailureErrorNotification(
                     `${CodeWhispererConstants.failedToCompleteJobGenericNotification} ${errorMessage}`
                 )
->>>>>>> af96cc09
                 transformByQState.setJobFailureMetadata(` (request ID: ${response.$response.requestId})`)
             }
             if (validStates.includes(status)) {
@@ -769,23 +709,7 @@
                 throw new Error('Job timed out')
             }
         } catch (e: any) {
-<<<<<<< HEAD
             throw new Error('Error while polling job status')
-=======
-            let errorMessage = (e as Error).message
-            errorMessage += ` -- ${transformByQState.getJobFailureMetadata()}`
-            getLogger().error(`CodeTransformation: GetTransformation error = ${errorMessage}`)
-            telemetry.codeTransform_logApiError.emit({
-                codeTransformApiNames: 'GetTransformation',
-                codeTransformSessionId: CodeTransformTelemetryState.instance.getSessionId(),
-                codeTransformJobId: jobId,
-                codeTransformApiErrorMessage: errorMessage,
-                codeTransformRequestId: e.requestId ?? '',
-                result: MetadataResult.Fail,
-                reason: 'GetTransformationFailed',
-            })
-            throw e
->>>>>>> af96cc09
         }
     }
     return status
@@ -823,26 +747,7 @@
     }
 }
 
-<<<<<<< HEAD
-interface IDownloadResultArchiveParams {
-    jobId: string
-    downloadArtifactId: string
-    pathToArchive: string
-}
-export async function downloadResultArchive({
-    jobId,
-    downloadArtifactId,
-    pathToArchive,
-}: IDownloadResultArchiveParams) {
-=======
-export async function downloadResultArchive(
-    jobId: string,
-    downloadArtifactId: string | undefined,
-    pathToArchive: string,
-    downloadArtifactType: TransformationDownloadArtifactType
-) {
-    let downloadErrorMessage = undefined
->>>>>>> af96cc09
+export async function downloadResultArchive(jobId: string, pathToArchive: string) {
     const cwStreamingClient = await createCodeWhispererChatStreamingClient()
 
     try {
@@ -854,23 +759,6 @@
             },
             pathToArchive
         )
-    } catch (e: any) {
-<<<<<<< HEAD
-        // noop - Allow customer to retry the download
-=======
-        downloadErrorMessage = (e as Error).message
-        getLogger().error(`CodeTransformation: ExportResultArchive error = ${downloadErrorMessage}`)
-        telemetry.codeTransform_logApiError.emit({
-            codeTransformApiNames: 'ExportResultArchive',
-            codeTransformSessionId: CodeTransformTelemetryState.instance.getSessionId(),
-            codeTransformJobId: transformByQState.getJobId(),
-            codeTransformApiErrorMessage: downloadErrorMessage,
-            codeTransformRequestId: e.requestId ?? '',
-            result: MetadataResult.Fail,
-            reason: 'ExportResultArchiveFailed',
-        })
-        throw e
->>>>>>> af96cc09
     } finally {
         cwStreamingClient.destroy()
     }
@@ -889,7 +777,7 @@
 
     const pathToArchive = path.join(pathToArchiveDir, 'ExportResultsArchive.zip')
 
-    await downloadResultArchive(jobId, downloadArtifactId, pathToArchive, downloadArtifactType)
+    await downloadResultArchive(jobId, pathToArchive)
 
     let downloadErrorMessage = undefined
     try {
