--- conflicted
+++ resolved
@@ -506,17 +506,13 @@
                 })
             }
             transformByQState.setPolledJobStatus(status)
-<<<<<<< HEAD
             await vscode.commands.executeCommand('_aws.toolkit.amazonq.refreshTreeNode')
-=======
-            await vscode.commands.executeCommand('aws.amazonq.refresh')
             const errorMessage = response.transformationJob.reason
             if (errorMessage !== undefined) {
                 transformByQState.setJobFailureErrorChatMessage(errorMessage)
                 transformByQState.setJobFailureErrorNotification(errorMessage)
                 transformByQState.setJobFailureMetadata(` (request ID: ${response.$response.requestId})`)
             }
->>>>>>> 1bdd6cad
             if (validStates.includes(status)) {
                 break
             }
