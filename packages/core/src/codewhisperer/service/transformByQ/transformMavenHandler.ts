--- conflicted
+++ resolved
@@ -233,10 +233,7 @@
     getLogger().info(
         `CodeTransformation: Ran ${baseCommand} to get Maven version = ${localMavenVersion} and Java version = ${localJavaVersion} with project JDK = ${transformByQState.getSourceJDKVersion()}`
     )
-<<<<<<< HEAD
     return { mavenVersion: localMavenVersion, javaVersion: localJavaVersion }
-=======
-    return [localMavenVersion, localJavaVersion]
 }
 
 // run maven 'versions:dependency-updates-aggregate-report' with either 'mvnw.cmd', './mvnw', or 'mvn' (if wrapper exists, we use that, otherwise we use regular 'mvn')
@@ -272,5 +269,4 @@
     } else {
         return spawnResult.stdout
     }
->>>>>>> 974b1881
 }