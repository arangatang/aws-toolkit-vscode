/*!
 * Copyright Amazon.com, Inc. or its affiliates. All Rights Reserved.
 * SPDX-License-Identifier: Apache-2.0
 */

import * as vscode from 'vscode'
import * as fs from 'fs'
import * as os from 'os'
import path from 'path'
import { getLogger } from '../../shared/logger'
import * as CodeWhispererConstants from '../models/constants'
import {
    transformByQState,
    StepProgress,
    JDKVersion,
    jobPlanProgress,
    FolderInfo,
    TransformationCandidateProject,
    ZipManifest,
} from '../models/model'
import { convertDateToTimestamp, getStringHash } from '../../shared/utilities/textUtilities'
import {
    createZipManifest,
    downloadHilResultArchive,
    findDownloadArtifactStep,
    getArtifactsFromProgressUpdate,
    getTransformationPlan,
    getTransformationSteps,
    pollTransformationJob,
    resumeTransformationJob,
    startJob,
    stopJob,
    throwIfCancelled,
    updateJobHistory,
    uploadPayload,
    zipCode,
} from '../service/transformByQ/transformApiHandler'
import { getOpenProjects, validateOpenProjects } from '../service/transformByQ/transformProjectValidationHandler'
import {
    getVersionData,
    prepareProjectDependencies,
<<<<<<< HEAD
    getJavaVersionUsedByMaven,
} from '../service/transformByQ/transformMavenHandler'
import { getStringHash } from '../../shared/utilities/textUtilities'
=======
    runMavenDependencyUpdateCommands,
} from '../service/transformByQ/transformMavenHandler'
>>>>>>> 974b1881
import {
    CodeTransformCancelSrcComponents,
    CodeTransformJavaSourceVersionsAllowed,
    CodeTransformJavaTargetVersionsAllowed,
    telemetry,
} from '../../shared/telemetry/telemetry'
import { CodeTransformTelemetryState } from '../../amazonqGumby/telemetry/codeTransformTelemetryState'
import {
    CancelActionPositions,
    JDKToTelemetryValue,
    calculateTotalLatency,
    telemetryUndefined,
} from '../../amazonqGumby/telemetry/codeTransformTelemetry'
import { MetadataResult } from '../../shared/telemetry/telemetryClient'
import { submitFeedback } from '../../feedback/vue/submitFeedback'
import { placeholder } from '../../shared/vscode/commands2'
import {
    AlternateDependencyVersionsNotFoundError,
    JavaHomeNotSetError,
    ModuleUploadError,
} from '../../amazonqGumby/errors'
import { ChatSessionManager } from '../../amazonqGumby/chat/storages/chatSession'
import {
    getCodeIssueSnippetFromPom,
    getDependenciesFolderInfo,
    getJsonValuesFromManifestFile,
    highlightPomIssueInProject,
    parseVersionsListFromPomFile,
    writeLogs,
} from '../service/transformByQ/transformFileHandler'
import { sleep } from '../../shared/utilities/timeoutUtils'
import DependencyVersions from '../../amazonqGumby/models/dependencies'
import { dependencyNoAvailableVersions } from '../../amazonqGumby/models/constants'
import { HumanInTheLoopManager } from '../service/transformByQ/humanInTheLoopManager'

export async function processTransformFormInput(
    pathToProject: string,
    fromJDKVersion: JDKVersion,
    toJDKVersion: JDKVersion
) {
    transformByQState.setProjectName(path.basename(pathToProject))
    transformByQState.setProjectPath(pathToProject)
    transformByQState.setSourceJDKVersion(fromJDKVersion)
    transformByQState.setTargetJDKVersion(toJDKVersion)
}

async function setMaven() {
    let mavenWrapperExecutableName = os.platform() === 'win32' ? 'mvnw.cmd' : 'mvnw'
    const mavenWrapperExecutablePath = path.join(transformByQState.getProjectPath(), mavenWrapperExecutableName)
    if (fs.existsSync(mavenWrapperExecutablePath)) {
        if (mavenWrapperExecutableName === 'mvnw') {
            mavenWrapperExecutableName = './mvnw' // add the './' for non-Windows
        } else if (mavenWrapperExecutableName === 'mvnw.cmd') {
            mavenWrapperExecutableName = '.\\mvnw.cmd' // add the '.\' for Windows
        }
        transformByQState.setMavenName(mavenWrapperExecutableName)
    } else {
        transformByQState.setMavenName('mvn')
    }
    getLogger().info(`CodeTransformation: using Maven ${transformByQState.getMavenName()}`)
}

async function validateJavaHome(): Promise<boolean> {
    const javaVersionUsedByMaven = await getJavaVersionUsedByMaven()
    if (javaVersionUsedByMaven !== transformByQState.getSourceJDKVersion()) {
        telemetry.codeTransform_isDoubleClickedToTriggerInvalidProject.emit({
            codeTransformSessionId: CodeTransformTelemetryState.instance.getSessionId(),
            codeTransformPreValidationError: 'ProjectJDKDiffersFromMavenJDK',
            result: MetadataResult.Fail,
            reason: `${transformByQState.getSourceJDKVersion()} (project) - ${javaVersionUsedByMaven} (maven)`,
        })

        // means either javaVersionUsedByMaven is undefined or it does not match the project JDK
        return false
    }

    return true
}

export async function validateCanCompileProject() {
    await setMaven()
    const javaHomeFound = await validateJavaHome()
    if (!javaHomeFound) {
        throw new JavaHomeNotSetError()
    }
}

export async function compileProject() {
    try {
        const dependenciesFolder: FolderInfo = getDependenciesFolderInfo()
        transformByQState.setDependencyFolderInfo(dependenciesFolder)
        const modulePath = transformByQState.getProjectPath()
        await prepareProjectDependencies(dependenciesFolder, modulePath)
    } catch (err) {
        // open build-logs.txt file to show user error logs
        const logFilePath = await writeLogs()
        const doc = await vscode.workspace.openTextDocument(logFilePath)
        await vscode.window.showTextDocument(doc)
        throw err
    }
}

export function startInterval() {
    const intervalId = setInterval(() => {
        void vscode.commands.executeCommand(
            'aws.amazonq.showPlanProgressInHub',
            CodeTransformTelemetryState.instance.getStartTime()
        )
        updateJobHistory()
    }, CodeWhispererConstants.transformationJobPollingIntervalSeconds * 1000)
    transformByQState.setIntervalId(intervalId)
}

export async function startTransformByQ() {
    // Set the default state variables for our store and the UI
    await setTransformationToRunningState()

    try {
        // Set webview UI to poll for progress
        startInterval()

        // step 1: CreateUploadUrl and upload code
        const uploadId = await preTransformationUploadCode()

        // step 2: StartJob and store the returned jobId in TransformByQState
        const jobId = await startTransformationJob(uploadId)

        // step 3 (intermediate step): show transformation-plan.md file
        await pollTransformationStatusUntilPlanReady(jobId)

        // step 4: poll until artifacts are ready to download
        await humanInTheLoopRetryLogic(jobId)
    } catch (error: any) {
        await transformationJobErrorHandler(error)
    } finally {
        if (transformByQState.isCancelled()) {
            await postTransformationJob()
            await cleanupTransformationJob()
        }
    }
}

/**
 *  The whileLoop condition WaitingUserInput is set inside pollTransformationStatusUntilComplete
 *  when we see a `PAUSED` state. If this is the case once completeHumanInTheLoopWork the
 *  WaitingUserInput should still be set until pollTransformationStatusUntilComplete is called again.
 *  We only don't want to continue calling pollTransformationStatusUntilComplete if there is no HIL
 *  state ever engaged or we have reached our max amount of HIL retries.
 */
export async function humanInTheLoopRetryLogic(jobId: string) {
    try {
        const status = await pollTransformationStatusUntilComplete(jobId)
        if (status === 'PAUSED') {
            const hilStatusFailure = await initiateHumanInTheLoopPrompt(jobId)
            if (hilStatusFailure) {
                // We rejected the changes and resumed the job and should
                // try to resume normal polling asynchronously
                void humanInTheLoopRetryLogic(jobId)
            }
        } else {
            await finalizeTransformByQ(status)
        }
    } catch (error) {
        // TODO if we encounter error in HIL, do we stop job?
        await finalizeTransformByQ(status)
        // bubble up error to callee function
        throw error
    }
}

export async function finalizeTransformByQ(status: string) {
    try {
        // Set the result state variables for our store and the UI
        await finalizeTransformationJob(status)
    } catch (error: any) {
        await transformationJobErrorHandler(error)
    } finally {
        await postTransformationJob()
        await cleanupTransformationJob()
    }
}

export async function preTransformationUploadCode() {
    await vscode.commands.executeCommand('aws.amazonq.transformationHub.focus')

    void vscode.window.showInformationMessage(CodeWhispererConstants.jobStartedNotification)

    let uploadId = ''
    let payloadFilePath = ''
    throwIfCancelled()
    try {
        payloadFilePath = await zipCode({
            dependenciesFolder: transformByQState.getDependencyFolderInfo()!,
            modulePath: transformByQState.getProjectPath(),
            zipManifest: new ZipManifest(),
        })
        transformByQState.setPayloadFilePath(payloadFilePath)
        uploadId = await uploadPayload(payloadFilePath)
    } catch (err) {
        const errorMessage = `Failed to upload code due to ${(err as Error).message}`
        transformByQState.setJobFailureErrorNotification(CodeWhispererConstants.failedToUploadProjectNotification)

        transformByQState.getChatControllers()?.errorThrown.fire({
            error: new ModuleUploadError(),
            tabID: ChatSessionManager.Instance.getSession().tabID,
        })
        getLogger().error(errorMessage)
        throw err
    }

    await sleep(2000) // sleep before starting job to prevent ThrottlingException
    throwIfCancelled()

    return uploadId
}

export async function initiateHumanInTheLoopPrompt(jobId: string) {
    try {
        const humanInTheLoopManager = HumanInTheLoopManager.instance
        // 1) We need to call GetTransformationPlan to get artifactId
        const transformationSteps = await getTransformationSteps(jobId, false)
        const { transformationStep, progressUpdate } = findDownloadArtifactStep(transformationSteps)

        if (!transformationStep || !progressUpdate) {
            throw new Error('No HIL Transformation Step found')
        }

        const { artifactId, artifactType } = getArtifactsFromProgressUpdate(progressUpdate)

        // Early exit safeguard incase artifactId or artifactType are undefined
        if (!artifactId || !artifactType) {
            throw new Error('artifactId or artifactType is undefined')
        }

        // 2) We need to call DownloadResultArchive to get the manifest and pom.xml
        const { pomFileVirtualFileReference, manifestFileVirtualFileReference } = await downloadHilResultArchive(
            jobId,
            artifactId,
            humanInTheLoopManager.getTmpDownloadsDir()
        )
        humanInTheLoopManager.setPomFileVirtualFileReference(pomFileVirtualFileReference)
        const manifestFileValues = await getJsonValuesFromManifestFile(manifestFileVirtualFileReference)
        humanInTheLoopManager.setManifestFileValues(manifestFileValues)

        // 3) We need to replace version in pom.xml
        const newPomFileVirtualFileReference = await humanInTheLoopManager.createPomFileCopy(
            humanInTheLoopManager.getTmpDependencyListDir(),
            pomFileVirtualFileReference
        )
        humanInTheLoopManager.setNewPomFileVirtualFileReference(newPomFileVirtualFileReference)
        await humanInTheLoopManager.replacePomFileVersion(
            newPomFileVirtualFileReference,
            manifestFileValues.sourcePomVersion
        )

        const codeSnippet = await getCodeIssueSnippetFromPom(newPomFileVirtualFileReference)
        // Let the user know we've entered the loop in the chat
        transformByQState.getChatControllers()?.humanInTheLoopStartIntervention.fire({
            tabID: ChatSessionManager.Instance.getSession().tabID,
            codeSnippet,
        })

        // 4) We need to run maven commands on that pom.xml to get available versions
        const compileFolderInfo = humanInTheLoopManager.getCompileDependencyListFolderInfo()
        runMavenDependencyUpdateCommands(compileFolderInfo)
        const xmlString = await humanInTheLoopManager.getDependencyListXmlOutput()
        const { latestVersion, majorVersions, minorVersions, status } = await parseVersionsListFromPomFile(xmlString)

        if (status === dependencyNoAvailableVersions) {
            // let user know and early exit for human in the loop happened because no upgrade versions available
            const error = new AlternateDependencyVersionsNotFoundError()

            transformByQState.getChatControllers()?.errorThrown.fire({
                error,
                tabID: ChatSessionManager.Instance.getSession().tabID,
            })

            throw error
        }

        const dependencies = new DependencyVersions(
            latestVersion,
            majorVersions,
            minorVersions,
            manifestFileValues.sourcePomVersion
        )

        // 5) We need to wait for user input
        // This is asynchronous, so we have to wait to be called to complete this loop
        transformByQState.getChatControllers()?.humanInTheLoopPromptUserForDependency.fire({
            tabID: ChatSessionManager.Instance.getSession().tabID,
            dependencies,
        })
    } catch (err: any) {
        try {
            // Regardless of the error,
            // Continue transformation flow
            await terminateHILEarly(jobId)
        } finally {
            transformByQState.getChatControllers()?.errorThrown.fire({
                error: err,
                tabID: ChatSessionManager.Instance.getSession().tabID,
            })
        }
        CodeTransformTelemetryState.instance.setCodeTransformMetaDataField({
            errorMessage: err.message,
        })
        await HumanInTheLoopManager.instance.cleanUpArtifacts()
        return true
    } finally {
        await sleep(1000)
        telemetry.codeTransform_humanInTheLoop.emit({
            codeTransformSessionId: CodeTransformTelemetryState.instance.getSessionId(),
            codeTransformJobId: jobId,
            codeTransformMetadata: CodeTransformTelemetryState.instance.getCodeTransformMetaDataString(),
            result: MetadataResult.Fail,
            // TODO: make a generic reason field for telemetry logging so we don't log sensitive PII data
            reason: 'Runtime error occurred',
        })
    }
    return false
}

export async function openHilPomFile() {
    const humanInTheLoopManager = HumanInTheLoopManager.instance
    await highlightPomIssueInProject(
        humanInTheLoopManager.getNewPomFileVirtualFileReference(),
        HumanInTheLoopManager.instance.diagnosticCollection,
        humanInTheLoopManager.getManifestFileValues().sourcePomVersion
    )
}

export async function terminateHILEarly(jobID: string) {
    // Call resume with "REJECTED" state which will put our service
    // back into the normal flow and will not trigger HIL again for this step
    await resumeTransformationJob(jobID, 'REJECTED')
}

export async function finishHumanInTheLoop(selectedDependency?: string) {
    let successfulFeedbackLoop = true
    const jobId = transformByQState.getJobId()
    let hilResult: MetadataResult = MetadataResult.Pass
    try {
        if (!selectedDependency) {
            throw new Error('No user action')
        }
        const humanInTheLoopManager = HumanInTheLoopManager.instance
        const manifestFileValues = humanInTheLoopManager.getManifestFileValues()
        const getUserInputValue = selectedDependency

        CodeTransformTelemetryState.instance.setCodeTransformMetaDataField({
            dependencyVersionSelected: selectedDependency,
        })
        // 6) We need to add user input to that pom.xml,
        // original pom.xml is intact somewhere, and run maven compile
        const userInputPomFileVirtualFileReference = await humanInTheLoopManager.createPomFileCopy(
            humanInTheLoopManager.getUserDependencyUpdateDir(),
            humanInTheLoopManager.getPomFileVirtualFileReference()
        )
        await humanInTheLoopManager.replacePomFileVersion(userInputPomFileVirtualFileReference, getUserInputValue)

        // 7) We need to take that output of maven and use CreateUploadUrl
        const uploadFolderInfo = humanInTheLoopManager.getUploadFolderInfo()
        await prepareProjectDependencies(uploadFolderInfo, uploadFolderInfo.path)
        // zipCode side effects deletes the uploadFolderInfo right away
        const uploadPayloadFilePath = await zipCode({
            dependenciesFolder: uploadFolderInfo,
            zipManifest: createZipManifest({
                hilZipParams: {
                    pomGroupId: manifestFileValues.pomGroupId,
                    pomArtifactId: manifestFileValues.pomArtifactId,
                    targetPomVersion: getUserInputValue,
                },
            }),
        })
        await uploadPayload(uploadPayloadFilePath, {
            transformationUploadContext: {
                jobId,
                uploadArtifactType: 'Dependencies',
            },
        })

        // inform user in chat
        transformByQState.getChatControllers()?.humanInTheLoopSelectionUploaded.fire({
            tabID: ChatSessionManager.Instance.getSession().tabID,
        })

        // 8) Once code has been uploaded we will restart the job
        await resumeTransformationJob(jobId, 'COMPLETED')

        void humanInTheLoopRetryLogic(jobId)
    } catch (err: any) {
        successfulFeedbackLoop = false
        CodeTransformTelemetryState.instance.setCodeTransformMetaDataField({
            errorMessage: err.message,
        })
        hilResult = MetadataResult.Fail

        // If anything went wrong in HIL state, we should restart the job
        // with the rejected state
        await terminateHILEarly(jobId)
        void humanInTheLoopRetryLogic(jobId)
    } finally {
        // Always delete the dependency directories
        telemetry.codeTransform_humanInTheLoop.emit({
            codeTransformSessionId: CodeTransformTelemetryState.instance.getSessionId(),
            codeTransformJobId: jobId,
            codeTransformMetadata: CodeTransformTelemetryState.instance.getCodeTransformMetaDataString(),
            result: hilResult,
            // TODO: make a generic reason field for telemetry logging so we don't log sensitive PII data
            reason: hilResult === MetadataResult.Fail ? 'Runtime error occurred' : undefined,
        })
        await HumanInTheLoopManager.instance.cleanUpArtifacts()
    }

    return successfulFeedbackLoop
}

export async function startTransformationJob(uploadId: string) {
    let jobId = ''
    try {
        jobId = await startJob(uploadId)
        getLogger().info(`CodeTransformation: jobId: ${jobId}`)
    } catch (error) {
        getLogger().error(`CodeTransformation: ${CodeWhispererConstants.failedToStartJobNotification}`, error)
        if ((error as Error).message.includes('too many active running jobs')) {
            transformByQState.setJobFailureErrorNotification(
                CodeWhispererConstants.failedToStartJobTooManyJobsNotification
            )
            transformByQState.setJobFailureErrorChatMessage(
                CodeWhispererConstants.failedToStartJobTooManyJobsChatMessage
            )
        } else {
            transformByQState.setJobFailureErrorNotification(CodeWhispererConstants.failedToStartJobNotification)
            transformByQState.setJobFailureErrorChatMessage(CodeWhispererConstants.failedToStartJobChatMessage)
        }
        throw new Error('Start job failed')
    }

    await sleep(2000) // sleep before polling job to prevent ThrottlingException
    throwIfCancelled()

    return jobId
}

export async function pollTransformationStatusUntilPlanReady(jobId: string) {
    try {
        await pollTransformationJob(jobId, CodeWhispererConstants.validStatesForPlanGenerated)
    } catch (error) {
        getLogger().error(`CodeTransformation: ${CodeWhispererConstants.failedToCompleteJobNotification}`, error)
        if (!transformByQState.getJobFailureErrorNotification()) {
            transformByQState.setJobFailureErrorNotification(CodeWhispererConstants.failedToCompleteJobNotification)
        }
        if (!transformByQState.getJobFailureErrorChatMessage()) {
            transformByQState.setJobFailureErrorChatMessage(CodeWhispererConstants.failedToCompleteJobChatMessage)
        }
        throw new Error('Poll job failed')
    }
    let plan = undefined
    try {
        plan = await getTransformationPlan(jobId)
    } catch (error) {
        // means API call failed
        getLogger().error(`CodeTransformation: ${CodeWhispererConstants.failedToCompleteJobNotification}`, error)
        transformByQState.setJobFailureErrorNotification(CodeWhispererConstants.failedToGetPlanNotification)
        transformByQState.setJobFailureErrorChatMessage(CodeWhispererConstants.failedToGetPlanChatMessage)
        throw new Error('Get plan failed')
    }

    if (plan !== undefined) {
        const planFilePath = path.join(transformByQState.getProjectPath(), 'transformation-plan.md')
        fs.writeFileSync(planFilePath, plan)
        await vscode.commands.executeCommand('markdown.showPreview', vscode.Uri.file(planFilePath))
        transformByQState.setPlanFilePath(planFilePath)
        await vscode.commands.executeCommand('setContext', 'gumby.isPlanAvailable', true)
    }
    jobPlanProgress['generatePlan'] = StepProgress.Succeeded
    throwIfCancelled()
}

export async function pollTransformationStatusUntilComplete(jobId: string) {
    let status = ''
    try {
        status = await pollTransformationJob(jobId, CodeWhispererConstants.validStatesForCheckingDownloadUrl)
    } catch (error) {
        getLogger().error(`CodeTransformation: ${CodeWhispererConstants.failedToCompleteJobNotification}`, error)
        if (!transformByQState.getJobFailureErrorNotification()) {
            transformByQState.setJobFailureErrorNotification(CodeWhispererConstants.failedToCompleteJobNotification)
        }
        if (!transformByQState.getJobFailureErrorChatMessage()) {
            transformByQState.setJobFailureErrorChatMessage(CodeWhispererConstants.failedToCompleteJobChatMessage)
        }
        throw new Error('Poll job failed')
    }

    return status
}

export async function finalizeTransformationJob(status: string) {
    if (!(status === 'COMPLETED' || status === 'PARTIALLY_COMPLETED')) {
        getLogger().error(`CodeTransformation: ${CodeWhispererConstants.failedToCompleteJobNotification}`)
        jobPlanProgress['transformCode'] = StepProgress.Failed
        transformByQState.setJobFailureErrorNotification(CodeWhispererConstants.failedToCompleteJobNotification)
        transformByQState.setJobFailureErrorChatMessage(CodeWhispererConstants.failedToCompleteJobChatMessage)
        throw new Error('Job was not successful nor partially successful')
    }
    transformByQState.setToSucceeded()
    if (status === 'PARTIALLY_COMPLETED') {
        transformByQState.setToPartiallySucceeded()
    }
    await vscode.commands.executeCommand('aws.amazonq.transformationHub.reviewChanges.reveal')
    jobPlanProgress['transformCode'] = StepProgress.Succeeded
}

export async function getValidCandidateProjects(): Promise<TransformationCandidateProject[]> {
    const openProjects = await getOpenProjects()
    return validateOpenProjects(openProjects)
}

export async function setTransformationToRunningState() {
    await setContextVariables()
    await vscode.commands.executeCommand('aws.amazonq.transformationHub.reviewChanges.reset')
    transformByQState.setToRunning()
    jobPlanProgress['startJob'] = StepProgress.Pending
    jobPlanProgress['buildCode'] = StepProgress.Pending
    jobPlanProgress['generatePlan'] = StepProgress.Pending
    jobPlanProgress['transformCode'] = StepProgress.Pending
    transformByQState.resetPlanSteps()
    transformByQState.resetSessionJobHistory()
    transformByQState.setJobId('') // so that details for last job are not overwritten when running one job after another
    transformByQState.setPolledJobStatus('') // so that previous job's status does not display at very beginning of this job

    CodeTransformTelemetryState.instance.setStartTime()
    transformByQState.setStartTime(
        convertDateToTimestamp(new Date(CodeTransformTelemetryState.instance.getStartTime()))
    )

    const projectPath = transformByQState.getProjectPath()
    let projectId = telemetryUndefined
    if (projectPath !== undefined) {
        projectId = getStringHash(projectPath)
    }

    telemetry.codeTransform_jobStartedCompleteFromPopupDialog.emit({
        codeTransformSessionId: CodeTransformTelemetryState.instance.getSessionId(),
        codeTransformJavaSourceVersionsAllowed: JDKToTelemetryValue(
            transformByQState.getSourceJDKVersion()!
        ) as CodeTransformJavaSourceVersionsAllowed,
        codeTransformJavaTargetVersionsAllowed: JDKToTelemetryValue(
            transformByQState.getTargetJDKVersion()
        ) as CodeTransformJavaTargetVersionsAllowed,
        codeTransformProjectId: projectId,
        result: MetadataResult.Pass,
    })

    await vscode.commands.executeCommand('workbench.view.extension.aws-codewhisperer-transformation-hub')
}

export async function postTransformationJob() {
    updateJobHistory()
    if (jobPlanProgress['startJob'] !== StepProgress.Succeeded) {
        jobPlanProgress['startJob'] = StepProgress.Failed
    }
    if (jobPlanProgress['buildCode'] !== StepProgress.Succeeded) {
        jobPlanProgress['buildCode'] = StepProgress.Failed
    }
    if (jobPlanProgress['generatePlan'] !== StepProgress.Succeeded) {
        jobPlanProgress['generatePlan'] = StepProgress.Failed
    }
    if (jobPlanProgress['transformCode'] !== StepProgress.Succeeded) {
        jobPlanProgress['transformCode'] = StepProgress.Failed
    }

    let chatMessage = transformByQState.getJobFailureErrorChatMessage()
    if (transformByQState.isSucceeded()) {
        chatMessage = CodeWhispererConstants.jobCompletedChatMessage
    } else if (transformByQState.isPartiallySucceeded()) {
        chatMessage = CodeWhispererConstants.jobPartiallyCompletedChatMessage
    }

    transformByQState
        .getChatControllers()
        ?.transformationFinished.fire({ message: chatMessage, tabID: ChatSessionManager.Instance.getSession().tabID })
    const durationInMs = calculateTotalLatency(CodeTransformTelemetryState.instance.getStartTime())
    const resultStatusMessage = transformByQState.getStatus()

    const versionInfo = await getVersionData()
    const mavenVersionInfoMessage = `${versionInfo.mavenVersion} (${transformByQState.getMavenName()})`
    const javaVersionInfoMessage = `${versionInfo.javaVersion} (${transformByQState.getMavenName()})`

    // Note: IntelliJ implementation of ResultStatusMessage includes additional metadata such as jobId.
    telemetry.codeTransform_totalRunTime.emit({
        codeTransformSessionId: CodeTransformTelemetryState.instance.getSessionId(),
        codeTransformResultStatusMessage: resultStatusMessage,
        codeTransformRunTimeLatency: durationInMs,
        codeTransformLocalMavenVersion: mavenVersionInfoMessage,
        codeTransformLocalJavaVersion: javaVersionInfoMessage,
        result: resultStatusMessage === 'Succeeded' ? MetadataResult.Pass : MetadataResult.Fail,
        reason: resultStatusMessage,
    })

    if (transformByQState.isSucceeded()) {
        void vscode.window.showInformationMessage(CodeWhispererConstants.jobCompletedNotification)
    } else if (transformByQState.isPartiallySucceeded()) {
        void vscode.window
            .showInformationMessage(
                CodeWhispererConstants.jobPartiallyCompletedNotification,
                CodeWhispererConstants.amazonQFeedbackText
            )
            .then(choice => {
                if (choice === CodeWhispererConstants.amazonQFeedbackText) {
                    void submitFeedback(placeholder, CodeWhispererConstants.amazonQFeedbackKey)
                }
            })
    }

    if (transformByQState.getPayloadFilePath() !== '') {
        fs.rmSync(transformByQState.getPayloadFilePath(), { recursive: true, force: true }) // delete ZIP if it exists
    }
}

export async function transformationJobErrorHandler(error: any) {
    if (!transformByQState.isCancelled()) {
        // means some other error occurred; cancellation already handled by now with stopTransformByQ
        transformByQState.setToFailed()
        transformByQState.setPolledJobStatus('FAILED')
        // jobFailureErrorNotification should always be defined here
        let displayedErrorMessage =
            transformByQState.getJobFailureErrorNotification() ?? CodeWhispererConstants.failedToCompleteJobNotification
        if (transformByQState.getJobFailureMetadata() !== '') {
            displayedErrorMessage += ` ${transformByQState.getJobFailureMetadata()}`
            transformByQState.setJobFailureErrorChatMessage(
                `${transformByQState.getJobFailureErrorChatMessage()} ${transformByQState.getJobFailureMetadata()}`
            )
        }
        void vscode.window
            .showErrorMessage(displayedErrorMessage, CodeWhispererConstants.amazonQFeedbackText)
            .then(choice => {
                if (choice === CodeWhispererConstants.amazonQFeedbackText) {
                    void submitFeedback(placeholder, CodeWhispererConstants.amazonQFeedbackKey)
                }
            })
    } else {
        transformByQState.setToCancelled()
        transformByQState.setPolledJobStatus('CANCELLED')
        transformByQState.setJobFailureErrorChatMessage(CodeWhispererConstants.jobCancelledChatMessage)
    }
    getLogger().error(`CodeTransformation: ${error.message}`)
}

export async function cleanupTransformationJob() {
    clearInterval(transformByQState.getIntervalId())
    transformByQState.setJobDefaults()
    await vscode.commands.executeCommand('setContext', 'gumby.isStopButtonAvailable', false)
    await vscode.commands.executeCommand(
        'aws.amazonq.showPlanProgressInHub',
        CodeTransformTelemetryState.instance.getStartTime()
    )
    CodeTransformTelemetryState.instance.resetCodeTransformMetaDataField()
}

export async function stopTransformByQ(
    jobId: string,
    cancelSrc: CancelActionPositions = CancelActionPositions.BottomHubPanel
) {
    if (transformByQState.isRunning()) {
        getLogger().info('CodeTransformation: User requested to stop transformation. Stopping transformation.')
        transformByQState.setToCancelled()
        transformByQState.setPolledJobStatus('CANCELLED')
        await vscode.commands.executeCommand('setContext', 'gumby.isStopButtonAvailable', false)
        try {
            await stopJob(jobId)
            void vscode.window
                .showErrorMessage(
                    CodeWhispererConstants.jobCancelledNotification,
                    CodeWhispererConstants.amazonQFeedbackText
                )
                .then(choice => {
                    if (choice === CodeWhispererConstants.amazonQFeedbackText) {
                        void submitFeedback(placeholder, CodeWhispererConstants.amazonQFeedbackKey)
                    }
                })
        } catch {
            void vscode.window
                .showErrorMessage(
                    CodeWhispererConstants.errorStoppingJobNotification,
                    CodeWhispererConstants.amazonQFeedbackText
                )
                .then(choice => {
                    if (choice === CodeWhispererConstants.amazonQFeedbackText) {
                        void submitFeedback(placeholder, CodeWhispererConstants.amazonQFeedbackKey)
                    }
                })
        }
        telemetry.codeTransform_jobIsCancelledByUser.emit({
            codeTransformCancelSrcComponents: cancelSrc as CodeTransformCancelSrcComponents,
            codeTransformSessionId: CodeTransformTelemetryState.instance.getSessionId(),
            result: MetadataResult.Pass,
        })
    }
}

async function setContextVariables() {
    await vscode.commands.executeCommand('setContext', 'gumby.wasQCodeTransformationUsed', true)
    await vscode.commands.executeCommand('setContext', 'gumby.isStopButtonAvailable', true)
    await vscode.commands.executeCommand('setContext', 'gumby.isPlanAvailable', false)
    await vscode.commands.executeCommand('setContext', 'gumby.isSummaryAvailable', false)
}<|MERGE_RESOLUTION|>--- conflicted
+++ resolved
@@ -39,14 +39,9 @@
 import {
     getVersionData,
     prepareProjectDependencies,
-<<<<<<< HEAD
     getJavaVersionUsedByMaven,
-} from '../service/transformByQ/transformMavenHandler'
-import { getStringHash } from '../../shared/utilities/textUtilities'
-=======
     runMavenDependencyUpdateCommands,
 } from '../service/transformByQ/transformMavenHandler'
->>>>>>> 974b1881
 import {
     CodeTransformCancelSrcComponents,
     CodeTransformJavaSourceVersionsAllowed,
