--- conflicted
+++ resolved
@@ -3329,7 +3329,6 @@
                 "enablement": "aws.isDevMode"
             },
             {
-<<<<<<< HEAD
                 "command": "aws.weaverbird.openChat",
                 "title": "Open Weaverbird Chat",
                 "category": "%AWS.title%"
@@ -3342,7 +3341,8 @@
                 "command": "aws.weaverbird.chat.showProgress",
                 "title": "Show Weaverbird Notification",
                 "category": "%AWS.title%"
-=======
+            },
+            {
                 "command": "Mynah.show",
                 "title": "Show Mynah Search",
                 "category": "Mynah",
@@ -3350,7 +3350,6 @@
                     "light": "resources/icons/aws/mynah/MynahIconBlack.svg",
                     "dark": "resources/icons/aws/mynah//MynahIconWhite.svg"
                 }
->>>>>>> 6d17b0a2
             }
         ],
         "jsonValidation": [
@@ -3744,17 +3743,11 @@
         "@aws-sdk/client-lambda": "3.385.0",
         "@aws-sdk/client-sso-oidc": "^3.181.0",
         "@aws-sdk/credential-provider-ini": "3.46.0",
-<<<<<<< HEAD
         "@aws-sdk/credential-provider-process": "3.37.0",
         "@aws-sdk/credential-provider-sso": "^3.345.0",
         "@aws-sdk/property-provider": "3.46.0",
         "@aws-sdk/shared-ini-file-loader": "^3.46.0",
-=======
-        "@aws-sdk/credential-provider-process": "^3.15.0",
-        "@aws-sdk/credential-provider-sso": "^3.345.0",
-        "@aws-sdk/credential-providers": "^3.46.0",
         "@aws-sdk/smithy-client": "^3.46.0",
->>>>>>> 6d17b0a2
         "@aws-sdk/util-arn-parser": "^3.46.0",
         "@aws/mynah-ui": "1.4.0",
         "@iarna/toml": "^2.2.5",
