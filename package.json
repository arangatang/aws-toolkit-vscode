--- conflicted
+++ resolved
@@ -3458,88 +3458,68 @@
                     "fontCharacter": "\\e1b1"
                 }
             },
-<<<<<<< HEAD
             "aws-lambda-function": {
-=======
-            "aws-mynah-MynahIconBlack": {
->>>>>>> b2dc00ab
                 "description": "AWS Contributed Icon",
                 "default": {
                     "fontPath": "./resources/fonts/aws-toolkit-icons.woff",
                     "fontCharacter": "\\e1b2"
                 }
             },
-<<<<<<< HEAD
-            "aws-s3-bucket": {
-=======
-            "aws-mynah-MynahIconWhite": {
->>>>>>> b2dc00ab
+            "aws-mynah-MynahIconBlack": {
                 "description": "AWS Contributed Icon",
                 "default": {
                     "fontPath": "./resources/fonts/aws-toolkit-icons.woff",
                     "fontCharacter": "\\e1b3"
                 }
             },
-<<<<<<< HEAD
-            "aws-s3-create-bucket": {
-=======
-            "aws-mynah-logo": {
->>>>>>> b2dc00ab
+            "aws-mynah-MynahIconWhite": {
                 "description": "AWS Contributed Icon",
                 "default": {
                     "fontPath": "./resources/fonts/aws-toolkit-icons.woff",
                     "fontCharacter": "\\e1b4"
                 }
             },
-<<<<<<< HEAD
-            "aws-schemas-registry": {
-=======
-            "aws-s3-bucket": {
->>>>>>> b2dc00ab
+            "aws-mynah-logo": {
                 "description": "AWS Contributed Icon",
                 "default": {
                     "fontPath": "./resources/fonts/aws-toolkit-icons.woff",
                     "fontCharacter": "\\e1b5"
                 }
             },
-<<<<<<< HEAD
-            "aws-schemas-schema": {
-=======
-            "aws-s3-create-bucket": {
->>>>>>> b2dc00ab
+            "aws-s3-bucket": {
                 "description": "AWS Contributed Icon",
                 "default": {
                     "fontPath": "./resources/fonts/aws-toolkit-icons.woff",
                     "fontCharacter": "\\e1b6"
                 }
             },
-<<<<<<< HEAD
-            "aws-stepfunctions-preview": {
-=======
-            "aws-schemas-registry": {
->>>>>>> b2dc00ab
+            "aws-s3-create-bucket": {
                 "description": "AWS Contributed Icon",
                 "default": {
                     "fontPath": "./resources/fonts/aws-toolkit-icons.woff",
                     "fontCharacter": "\\e1b7"
                 }
-<<<<<<< HEAD
-=======
+            },
+            "aws-schemas-registry": {
+                "description": "AWS Contributed Icon",
+                "default": {
+                    "fontPath": "./resources/fonts/aws-toolkit-icons.woff",
+                    "fontCharacter": "\\e1b8"
+                }
             },
             "aws-schemas-schema": {
                 "description": "AWS Contributed Icon",
                 "default": {
                     "fontPath": "./resources/fonts/aws-toolkit-icons.woff",
-                    "fontCharacter": "\\e1b8"
+                    "fontCharacter": "\\e1b9"
                 }
             },
             "aws-stepfunctions-preview": {
                 "description": "AWS Contributed Icon",
                 "default": {
                     "fontPath": "./resources/fonts/aws-toolkit-icons.woff",
-                    "fontCharacter": "\\e1b9"
-                }
->>>>>>> b2dc00ab
+                    "fontCharacter": "\\e1ba"
+                }
             }
         }
     },
@@ -3572,13 +3552,9 @@
         "report": "nyc report --reporter=html --reporter=json"
     },
     "devDependencies": {
-<<<<<<< HEAD
         "@aws-toolkits/telemetry": "^1.0.82",
-=======
         "@aws/fully-qualified-names": "^1.0.4",
         "@aws-sdk/types": "^3.13.1",
-        "@aws-toolkits/telemetry": "^1.0.76",
->>>>>>> b2dc00ab
         "@cspotcode/source-map-support": "^0.8.1",
         "@sinonjs/fake-timers": "^8.1.0",
         "@types/adm-zip": "^0.4.34",
@@ -3653,12 +3629,9 @@
         "@aws-sdk/credential-providers": "^3.46.0",
         "@aws-sdk/smithy-client": "^3.46.0",
         "@aws-sdk/util-arn-parser": "^3.46.0",
-<<<<<<< HEAD
         "@iarna/toml": "^2.2.5",
-=======
         "@vscode/debugprotocol": "^1.57.0",
         "ace-builds": "^1.4.14",
->>>>>>> b2dc00ab
         "adm-zip": "^0.5.9",
         "amazon-states-language-service": "^1.7.2",
         "async-lock": "^1.3.0",
