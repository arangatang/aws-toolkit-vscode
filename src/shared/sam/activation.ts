--- conflicted
+++ resolved
@@ -28,13 +28,7 @@
 import { getIdeProperties, getIdeType, IDE, isCloud9 } from '../extensionUtilities'
 import { getLogger } from '../logger/logger'
 import { TelemetryService } from '../telemetry/telemetryService'
-<<<<<<< HEAD
-import { NoopWatcher } from '../watchedFiles'
-=======
-import { PromiseSharer } from '../utilities/promiseUtilities'
 import { NoopWatcher } from '../fs/watchedFiles'
-import { initialize as initializeSamCliContext } from './cli/samCliContext'
->>>>>>> a5365356
 import { detectSamCli } from './cli/samCliDetection'
 import { CodelensRootRegistry } from '../fs/codelensRootRegistry'
 import { AWS_SAM_DEBUG_TYPE } from './debugger/awsSamDebugConfiguration'
