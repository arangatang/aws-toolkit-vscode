/*!
 * Copyright 2018 Amazon.com, Inc. or its affiliates. All Rights Reserved.
 * SPDX-License-Identifier: Apache-2.0
 */

import * as _ from 'lodash'
import * as os from 'os'
import * as path from 'path'
import * as vscode from 'vscode'
import * as nls from 'vscode-nls'
import { ext } from '../shared/extensionGlobals'
import { mostRecentVersionKey, pluginVersion } from './constants'
import { readFileAsString } from './filesystemUtilities'
import { getLogger } from './logger'
import { VSCODE_EXTENSION_ID, EXTENSION_ALPHA_VERSION } from './extensions'

const localize = nls.loadMessageBundle()

const CLOUD9_APPNAME = 'AWS Cloud9'

export enum IDE {
    vscode,
    cloud9
}

export function getIdeType(): IDE {
    if (vscode.env.appName === CLOUD9_APPNAME) {
        return IDE.cloud9
    }

    return IDE.vscode
}

interface IdeProperties {
    shortName: string
    longName: string
    commandPalette: string
}

export function getIdeProperties(): IdeProperties {
    switch (getIdeType()) {
        case IDE.cloud9:
            return {
                shortName: 'Cloud9',
                longName: 'AWS Cloud9',
                commandPalette: 'Go to Anything Panel'
            }
        // default is IDE.vscode
        default:
            return {
                shortName: 'VS Code',
                longName: 'Visual Studio Code',
                commandPalette: 'Command Palette'
            }
    }
}

/**
 * Returns whether or not this is Cloud9
 */
export function isCloud9(): boolean {
    return getIdeType() === IDE.cloud9
}

/**
 * Returns the compute region (e.g. Cloud9 region) or 'not-regional' if used in a non-regional setting.
 * TODO: Implement this function!!!
 */
export function getComputeRegion(): string | undefined {
    if (isCloud9()) {
        return 'not-implemented'
    }

    return undefined
}

export class ExtensionUtilities {
    public static getLibrariesForHtml(names: string[], webview: vscode.Webview): vscode.Uri[] {
        const basePath = path.join(ext.context.extensionPath, 'media', 'libs')

        return this.resolveResourceURIs(basePath, names, webview)
    }

    public static getScriptsForHtml(names: string[], webview: vscode.Webview): vscode.Uri[] {
        const basePath = path.join(ext.context.extensionPath, 'media', 'js')

        return this.resolveResourceURIs(basePath, names, webview)
    }

    public static getCssForHtml(names: string[], webview: vscode.Webview): vscode.Uri[] {
        const basePath = path.join(ext.context.extensionPath, 'media', 'css')

        return this.resolveResourceURIs(basePath, names, webview)
    }

    private static resolveResourceURIs(basePath: string, names: string[], webview: vscode.Webview): vscode.Uri[] {
        const scripts: vscode.Uri[] = []
        _.forEach(names, scriptName => {
            const scriptPathOnDisk = vscode.Uri.file(path.join(basePath, scriptName))
            scripts.push(webview.asWebviewUri(scriptPathOnDisk))
        })

        return scripts
    }
}

/**
 * A utility function that takes a possibly null value and applies
 * the given function to it, returning the result of the function or null
 *
 * example usage:
 *
 * function blah(value?: SomeObject) {
 *  nullSafeGet(value, x => x.propertyOfSomeObject)
 * }
 *
 * @param obj the object to attempt the get function on
 * @param getFn the function to use to determine the mapping value
 */
export function safeGet<O, T>(obj: O | undefined, getFn: (x: O) => T): T | undefined {
    if (obj) {
        try {
            return getFn(obj)
        } catch (error) {
            // ignore
        }
    }

    return undefined
}

/**
 * Helper function to show a webview containing the quick start page
 *
 * @param context VS Code Extension Context
 */
export async function showQuickStartWebview(context: vscode.ExtensionContext): Promise<void> {
    try {
        const view = await createQuickStartWebview(context)
        view.reveal()
    } catch {
        vscode.window.showErrorMessage(
            localize('AWS.command.quickStart.error', 'There was an error retrieving the Quick Start page')
        )
    }
}

/**
 * Helper function to create a webview containing the quick start page
 * Returns an unfocused vscode.WebviewPanel if the quick start page is renderable.
 *
 * @param context VS Code Extension Context
 * @param page Page to load (use for testing)
 */
export async function createQuickStartWebview(
    context: vscode.ExtensionContext,
    page?: string
): Promise<vscode.WebviewPanel> {
<<<<<<< HEAD
    const actualPage = page ? page : isCloud9() ? 'quickStartCloud9.html' : 'quickStartVscode.html'
    const html = convertExtensionRootTokensToPath(
        await readFileAsString(path.join(context.extensionPath, actualPage)),
        context.extensionPath
    )
=======
>>>>>>> 434ed156
    // create hidden webview, leave it up to the caller to show
    const view = vscode.window.createWebviewPanel(
        'html',
        localize('AWS.command.quickStart.title', 'AWS Toolkit - Quick Start'),
        { viewColumn: vscode.ViewColumn.Active, preserveFocus: true }
    )
    view.webview.html = convertExtensionRootTokensToPath(
        await readFileAsString(path.join(context.extensionPath, page)),
        context.extensionPath,
        view.webview
    )

    return view
}

/**
 * Utility function to search for tokens in a string and convert them to relative paths parseable by VS Code
 * Useful for converting HTML images to webview-usable images
 *
 * @param text Text to scan
 * @param basePath Extension path (from extension context)
 */
function convertExtensionRootTokensToPath(text: string, basePath: string, webview: vscode.Webview): string {
    return text.replace(/!!EXTENSIONROOT!!(?<restOfUrl>[-a-zA-Z0-9@:%_\+.~#?&//=]*)/g, (matchedString, restOfUrl) => {
        return webview.asWebviewUri(vscode.Uri.file(`${basePath}${restOfUrl}`)).toString()
    })
}

/**
 * Utility function to determine if the extension version has changed between activations
 * False (versions are identical) if version key exists in global state and matches the current version
 * True (versions are different) if any of the above aren't true
 *
 * TODO: Change the threshold on which we display the welcome page?
 * For instance, if we start building nightlies, only show page for significant updates?
 *
 * @param context VS Code Extension Context
 * @param currVersion Current version to compare stored most recent version against (useful for tests)
 */
export function isDifferentVersion(context: vscode.ExtensionContext, currVersion: string = pluginVersion): boolean {
    const mostRecentVersion = context.globalState.get<string>(mostRecentVersionKey)
    if (mostRecentVersion && mostRecentVersion === currVersion) {
        return false
    }

    return true
}

/**
 * Utility function to update the most recently used extension version
 * Pulls from package.json
 *
 * @param context VS Code Extension Context
 */
export function setMostRecentVersion(context: vscode.ExtensionContext): void {
    context.globalState.update(mostRecentVersionKey, pluginVersion)
}

/**
 * Shows a message with a link to the quickstart page.
 */
async function showQuickstartPrompt(): Promise<void> {
    const view = localize('AWS.command.quickStart', 'View Quick Start')
    const prompt = await vscode.window.showInformationMessage(
        localize(
            'AWS.message.prompt.quickStart.toastMessage',
            'You are now using AWS Toolkit version {0}',
            pluginVersion
        ),
        view
    )
    if (prompt === view) {
        vscode.commands.executeCommand('aws.quickStart')
    }
}

/**
 * Shows a "new version" or "alpha version" message.
 *
 * - If extension version is "alpha", shows a warning message.
 * - If extension version was not previously run on this machine, shows a toast
 *   with a link to the quickstart page.
 * - Otherwise does nothing.
 *
 * @param context VS Code Extension Context
 */
export function showWelcomeMessage(context: vscode.ExtensionContext): void {
    const version = vscode.extensions.getExtension(VSCODE_EXTENSION_ID.awstoolkit)?.packageJSON.version
    if (version === EXTENSION_ALPHA_VERSION) {
        vscode.window.showWarningMessage(
            localize(
                'AWS.startup.toastIfAlpha',
                'AWS Toolkit PREVIEW. (To get the latest STABLE version, uninstall this version.)'
            )
        )
        return
    }

    try {
        if (isDifferentVersion(context)) {
            setMostRecentVersion(context)
            // the welcome toast should be nonblocking.
            // tslint:disable-next-line: no-floating-promises
            showQuickstartPrompt()
        }
    } catch (err) {
        // swallow error and don't block extension load
        getLogger().error(err as Error)
    }
}

/**
 * Creates a modal to display OS, AWS Toolkit, and VS Code
 * versions and allows user to copy to clipboard
 * Also prints to the toolkit output channel
 *
 * @param toolkitOutputChannel VS Code Output Channel
 */
export async function aboutToolkit(): Promise<void> {
    const toolkitEnvDetails = getToolkitEnvironmentDetails()
    const copyButtonLabel = localize('AWS.message.prompt.copyButtonLabel', 'Copy')
    const result = await vscode.window.showInformationMessage(toolkitEnvDetails, { modal: true }, copyButtonLabel)
    if (result === copyButtonLabel) {
        vscode.env.clipboard.writeText(toolkitEnvDetails)
    }
}

/**
 * Returns a string that includes the OS, AWS Toolkit,
 * and VS Code versions.
 */
export function getToolkitEnvironmentDetails(): string {
    const osType = os.type()
    const osArch = os.arch()
    const osRelease = os.release()
    const vsCodeVersion = vscode.version
    const envDetails = localize(
        'AWS.message.toolkitInfo',
        'OS:  {0} {1} {2}\n{3} Extension Host Version:  {4}\nAWS Toolkit Version:  {5}\n',
        osType,
        osArch,
        osRelease,
        getIdeProperties().longName,
        vsCodeVersion,
        pluginVersion
    )

    return envDetails
}<|MERGE_RESOLUTION|>--- conflicted
+++ resolved
@@ -20,7 +20,7 @@
 
 export enum IDE {
     vscode,
-    cloud9
+    cloud9,
 }
 
 export function getIdeType(): IDE {
@@ -43,14 +43,14 @@
             return {
                 shortName: 'Cloud9',
                 longName: 'AWS Cloud9',
-                commandPalette: 'Go to Anything Panel'
+                commandPalette: 'Go to Anything Panel',
             }
         // default is IDE.vscode
         default:
             return {
                 shortName: 'VS Code',
                 longName: 'Visual Studio Code',
-                commandPalette: 'Command Palette'
+                commandPalette: 'Command Palette',
             }
     }
 }
@@ -156,14 +156,7 @@
     context: vscode.ExtensionContext,
     page?: string
 ): Promise<vscode.WebviewPanel> {
-<<<<<<< HEAD
     const actualPage = page ? page : isCloud9() ? 'quickStartCloud9.html' : 'quickStartVscode.html'
-    const html = convertExtensionRootTokensToPath(
-        await readFileAsString(path.join(context.extensionPath, actualPage)),
-        context.extensionPath
-    )
-=======
->>>>>>> 434ed156
     // create hidden webview, leave it up to the caller to show
     const view = vscode.window.createWebviewPanel(
         'html',
@@ -171,7 +164,7 @@
         { viewColumn: vscode.ViewColumn.Active, preserveFocus: true }
     )
     view.webview.html = convertExtensionRootTokensToPath(
-        await readFileAsString(path.join(context.extensionPath, page)),
+        await readFileAsString(path.join(context.extensionPath, actualPage)),
         context.extensionPath,
         view.webview
     )
