/*!
 * Copyright 2020 Amazon.com, Inc. or its affiliates. All Rights Reserved.
 * SPDX-License-Identifier: Apache-2.0
 */

import { AwsContext } from '../shared/awsContext'
import { getAccountId } from '../shared/credentials/accountId'
import { getLogger } from '../shared/logger'
import { recordAwsSetCredentials, Result } from '../shared/telemetry/telemetry'
import { CredentialsStore } from './credentialsStore'
import { notifyUserInvalidCredentials } from './credentialsUtilities'
import { asString, CredentialsProviderId } from './providers/credentialsProviderId'
import { CredentialsProviderManager } from './providers/credentialsProviderManager'

export class LoginManager {
    private readonly defaultCredentialsRegion = 'us-east-1'

<<<<<<< HEAD
    public constructor(private readonly awsContext: AwsContext, private readonly store: CredentialsStore) {}
=======
    public constructor(
        private readonly awsContext: AwsContext,
        public readonly recordAwsSetCredentialsFn: typeof recordAwsSetCredentials = recordAwsSetCredentials
    ) {}
>>>>>>> 8ea4615c

    /**
     * Establishes a Credentials for the Toolkit to use. Essentially the Toolkit becomes "logged in".
     * If an error occurs while trying to set up and verify these credentials, the Toolkit is "logged out".
     *
     * @param passive  If true, this was _not_ a user-initiated action.
     * @param provider  Credentials provider id
     */
    public async login(args: { passive: boolean; providerId: CredentialsProviderId }): Promise<void> {
        let loginResult: Result = 'Succeeded'
        try {
            const provider = await CredentialsProviderManager.getInstance().getCredentialsProvider(args.providerId)
            if (!provider) {
                throw new Error(`Could not find Credentials Provider for ${asString(args.providerId)}`)
            }

<<<<<<< HEAD
            const storedCredentials = await this.store.upsertCredentials(credentialsProviderId, provider)

=======
            await this.updateCredentialsStore(args.providerId, provider)

            const storedCredentials = await this.credentialsStore.getCredentials(args.providerId)
>>>>>>> 8ea4615c
            if (!storedCredentials) {
                throw new Error(`No credentials found for id ${asString(args.providerId)}`)
            }

            const credentialsRegion = provider.getDefaultRegion() ?? this.defaultCredentialsRegion
            const accountId = await getAccountId(storedCredentials.credentials, credentialsRegion)
            if (!accountId) {
                throw new Error('Could not determine Account Id for credentials')
            }

            await this.awsContext.setCredentials({
                credentials: storedCredentials.credentials,
                credentialsId: asString(args.providerId),
                accountId: accountId,
                defaultRegion: provider.getDefaultRegion(),
            })
        } catch (err) {
            loginResult = 'Failed'
            getLogger().error(
                `Error trying to connect to AWS with Credentials Provider ${asString(
                    args.providerId
                )}. Toolkit will now disconnect from AWS. %O`,
                err as Error
            )
<<<<<<< HEAD
            this.store.invalidateCredentials(credentialsProviderId)

            await this.logout()

            notifyUserInvalidCredentials(credentialsProviderId)
=======
            this.credentialsStore.invalidateCredentials(args.providerId)

            await this.logout()

            this.notifyUserInvalidCredentials(args.providerId)
>>>>>>> 8ea4615c
        } finally {
            if (!args.passive) {
                this.recordAwsSetCredentialsFn({ result: loginResult })
            }
        }
    }

    /**
     * Removes Credentials from the Toolkit. Essentially the Toolkit becomes "logged out".
     */
    public async logout(): Promise<void> {
        await this.awsContext.setCredentials(undefined)
    }
}<|MERGE_RESOLUTION|>--- conflicted
+++ resolved
@@ -15,14 +15,11 @@
 export class LoginManager {
     private readonly defaultCredentialsRegion = 'us-east-1'
 
-<<<<<<< HEAD
-    public constructor(private readonly awsContext: AwsContext, private readonly store: CredentialsStore) {}
-=======
     public constructor(
         private readonly awsContext: AwsContext,
+        private readonly store: CredentialsStore,
         public readonly recordAwsSetCredentialsFn: typeof recordAwsSetCredentials = recordAwsSetCredentials
     ) {}
->>>>>>> 8ea4615c
 
     /**
      * Establishes a Credentials for the Toolkit to use. Essentially the Toolkit becomes "logged in".
@@ -39,14 +36,7 @@
                 throw new Error(`Could not find Credentials Provider for ${asString(args.providerId)}`)
             }
 
-<<<<<<< HEAD
-            const storedCredentials = await this.store.upsertCredentials(credentialsProviderId, provider)
-
-=======
-            await this.updateCredentialsStore(args.providerId, provider)
-
-            const storedCredentials = await this.credentialsStore.getCredentials(args.providerId)
->>>>>>> 8ea4615c
+            const storedCredentials = await this.store.upsertCredentials(args.providerId, provider)
             if (!storedCredentials) {
                 throw new Error(`No credentials found for id ${asString(args.providerId)}`)
             }
@@ -71,19 +61,11 @@
                 )}. Toolkit will now disconnect from AWS. %O`,
                 err as Error
             )
-<<<<<<< HEAD
-            this.store.invalidateCredentials(credentialsProviderId)
+            this.store.invalidateCredentials(args.providerId)
 
             await this.logout()
 
-            notifyUserInvalidCredentials(credentialsProviderId)
-=======
-            this.credentialsStore.invalidateCredentials(args.providerId)
-
-            await this.logout()
-
-            this.notifyUserInvalidCredentials(args.providerId)
->>>>>>> 8ea4615c
+            notifyUserInvalidCredentials(args.providerId)
         } finally {
             if (!args.passive) {
                 this.recordAwsSetCredentialsFn({ result: loginResult })
