/*!
 * Copyright 2019 Amazon.com, Inc. or its affiliates. All Rights Reserved.
 * SPDX-License-Identifier: Apache-2.0
 */

import * as nls from 'vscode-nls'
const localize = nls.loadMessageBundle()
import { Schemas } from 'aws-sdk'
import * as vscode from 'vscode'
import { downloadSchemaItemCode } from '../../eventSchemas/commands/downloadSchemaItemCode'
import { RegistryItemNode } from '../../eventSchemas/explorer/registryItemNode'
import { SchemaItemNode } from '../../eventSchemas/explorer/schemaItemNode'
import { SchemasNode } from '../../eventSchemas/explorer/schemasNode'
import { listRegistryItems, searchSchemas } from '../../eventSchemas/utils'
import { SchemaClient } from '../../shared/clients/schemaClient'

import { getLogger, Logger } from '../../shared/logger'
import { recordSchemasSearch, recordSchemasView, Result } from '../../shared/telemetry/telemetry'
import { toArrayAsync } from '../../shared/utilities/collectionUtils'
import { getTabSizeSetting } from '../../shared/utilities/editorUtilities'
import globals from '../../shared/extensionGlobals'
<<<<<<< HEAD
import { updateCspSource } from '../../webviews/main'
=======
import { ExtContext } from '../../shared/extensions'
import { compileVueWebview } from '../../webviews/main'
import { WebviewServer } from '../../webviews/server'

interface InitialData {
    Header: string
    SearchInputPlaceholder: string
    VersionPrefix: string
    RegistryNames: string[]
    Region: string
    LocalizedMessages: {
        noSchemasFound: string
        searching: string
        loading: string
        select: string
    }
}
>>>>>>> 54726168

const VueWebview = compileVueWebview({
    id: 'remoteInvoke',
    title: localize('AWS.executeStateMachine.title', 'Start Execution'),
    webviewJs: 'eventSchemasVue.js',
    cssFiles: ['searchSchemas.css'],
    commands: {
        handler: function (message: CommandMessages) {
            handleSchemaSearchMessage(this, message)
        },
    },
    start: (init: InitialData) => init,
})
export class SearchSchemasWebview extends VueWebview {}

export async function createSearchSchemasWebView(context: ExtContext, node: RegistryItemNode | SchemasNode) {
    const logger: Logger = getLogger()
    // note: this isn't tied to actually running a search (it's tied to opening the webview successfully), but this preserves existing metric behavior
    let webviewResult: Result = 'Succeeded'

    try {
        const client: SchemaClient = globals.toolkitClientBuilder.createSchemaClient(node.regionCode)
        const registryNames = await getRegistryNames(node, client)
        if (registryNames.length === 0) {
            vscode.window.showInformationMessage(localize('AWS.schemas.search.no_registries', 'No Schema Registries'))

            return
        }
<<<<<<< HEAD

        const view = vscode.window.createWebviewPanel(
            'html',
            localize('AWS.schemas.search.title', 'EventBridge Schemas Search'),
            vscode.ViewColumn.Active,
            {
                enableScripts: true,
                retainContextWhenHidden: true,
                localResourceRoots: [vscode.Uri.file(path.join(globals.context.extensionPath, 'media'))],
            }
        )
        const baseTemplateFn = _.template(BaseTemplates.SIMPLE_HTML)
        const searchTemplate = _.template(SchemaTemplates.SEARCH_TEMPLATE)
        const loadScripts = ExtensionUtilities.getScriptsForHtml(['searchSchemasVue.js'], view.webview)
        const loadLibs = ExtensionUtilities.getLibrariesForHtml(['vue.min.js', 'lodash.min.js'], view.webview)
        const loadStylesheets = ExtensionUtilities.getCssForHtml(['searchSchemas.css'], view.webview)

        view.webview.html = baseTemplateFn({
            cspSource: updateCspSource(view.webview.cspSource),
            content: searchTemplate({
                Header: getPageHeader(registryNames),
                SearchInputPlaceholder: localize(
                    'AWS.schemas.search.input.placeholder',
                    'Search for schema keyword...'
                ),
                VersionPrefix: localize('AWS.schemas.search.version.prefix', 'Search matched version:'),
                Scripts: loadScripts,
                Libraries: loadLibs,
                Stylesheets: loadStylesheets,
            }),
        })

        view.webview.postMessage({
            command: 'setLocalizedMessages',
            noSchemasFound: localize('AWS.schemas.search.no_results', 'No schemas found'),
            searching: localize('AWS.schemas.search.searching', 'Searching for schemas...'),
            loading: localize('AWS.schemas.search.loading', 'Loading...'),
            select: localize('AWS.schemas.search.select', 'Select a schema'),
=======
        const wv = new SearchSchemasWebview(context)
        await wv.start({
            RegistryNames: registryNames,
            Header: getPageHeader(registryNames),
            SearchInputPlaceholder: localize('AWS.schemas.search.input.placeholder', 'Search for schema keyword...'),
            VersionPrefix: localize('AWS.schemas.search.version.prefix', 'Search matched version:'),
            Region: node.regionCode,
            LocalizedMessages: {
                noSchemasFound: localize('AWS.schemas.search.no_results', 'No schemas found'),
                searching: localize('AWS.schemas.search.searching', 'Searching for schemas...'),
                loading: localize('AWS.schemas.search.loading', 'Loading...'),
                select: localize('AWS.schemas.search.select', 'Select a schema'),
            },
>>>>>>> 54726168
        })
    } catch (err) {
        webviewResult = 'Failed'
        const error = err as Error
        logger.error('Error searching schemas: %O', error)
    } finally {
        // TODO make this telemetry actually record failures
        recordSchemasSearch({ result: webviewResult })
    }
}

export async function getRegistryNames(node: RegistryItemNode | SchemasNode, client: SchemaClient): Promise<string[]> {
    const registryNames: string[] = []

    if (node instanceof SchemasNode) {
        try {
            const registries = await toArrayAsync(listRegistryItems(client))
            registries.forEach(element => registryNames.push(element.RegistryName!))
        } catch (err) {
            const error = err as Error
            getLogger().error(error)
            vscode.window.showErrorMessage(
                localize('AWS.message.error.schemas.search.failed_to_load_resources', 'Error loading Schemas resources')
            )
        }
    }

    if (node instanceof RegistryItemNode) {
        registryNames.push(node.registryName)
    }

    return registryNames
}

export function getPageHeader(registryNames: string[]): string {
    if (registryNames.length === 1) {
        return localize('AWS.schemas.search.header.text.singleRegistry', 'Search "{0}" registry', registryNames[0])
    }

    return localize('AWS.schemas.search.header.text.allRegistries', 'Search across all registries')
}

export interface CommandMessage {
    command: string
    regionCode: string
}

interface FetchSchemaContentCommand extends CommandMessage {
    version?: string
    schemaSummary: SchemaVersionedSummary
}
function isFetchSchemaContentCommand(c: CommandMessage): c is FetchSchemaContentCommand {
    return c.command === 'fetchSchemaContent'
}

interface SearchSchemasCommand extends CommandMessage {
    keyword: string
    registryNames: string[]
}
function isSearchSchemasCommand(c: CommandMessage): c is SearchSchemasCommand {
    return c.command === 'searchSchemas'
}

interface DownloadCodeBindingsCommand extends CommandMessage {
    schemaSummary: SchemaVersionedSummary
}
function isDownloadCodeBindingsCommand(c: CommandMessage): c is DownloadCodeBindingsCommand {
    return c.command === 'downloadCodeBindings'
}

export type CommandMessages =
    | FetchSchemaContentCommand
    | SearchSchemasCommand
    | DownloadCodeBindingsCommand
    | CommandMessage

export async function handleSchemaSearchMessage(
    server: Pick<WebviewServer, 'postMessage' | 'context'>,
    message: CommandMessages,
    testSchemaClient?: SchemaClient
) {
    const schemaClient = testSchemaClient ?? globals.toolkitClientBuilder.createSchemaClient(message.regionCode)
    if (isFetchSchemaContentCommand(message)) {
        recordSchemasView({ result: 'Succeeded' })

        let selectedVersion = message.version
        let versionList: string[] = []
        // if user has not selected version, set it to latestMatchingSchemaVerion
        if (!selectedVersion) {
            versionList = message.schemaSummary!.VersionList
            selectedVersion = versionList[0]
        }

        const response = await schemaClient.describeSchema(
            message.schemaSummary!.RegistryName!,
            getSchemaNameFromTitle(message.schemaSummary!.Title),
            selectedVersion
        )
        const prettySchema = JSON.stringify(JSON.parse(response.Content!), undefined, getTabSizeSetting())
        server.postMessage({
            command: 'showSchemaContent',
            results: prettySchema,
            version: selectedVersion,
        })

        //if versionList is intialized, dropdown needs to be populated
        if (versionList.length !== 0) {
            server.postMessage({ command: 'setVersionsDropdown', results: versionList })
        }

        return
    } else if (isSearchSchemasCommand(message)) {
        recordSchemasSearch({ result: 'Succeeded' })

        const results = await getSearchResults(schemaClient, message.registryNames, message.keyword!)

        server.postMessage({
            command: 'showSearchSchemaList',
            results: results,
            resultsNotFound: results.length === 0,
        })

        return
    } else if (isDownloadCodeBindingsCommand(message)) {
        const schemaItem: Schemas.SchemaSummary = {
            SchemaName: getSchemaNameFromTitle(message.schemaSummary!.Title),
        }
        const schemaItemNode = new SchemaItemNode(schemaItem, schemaClient, message.schemaSummary!.RegistryName!)
        await downloadSchemaItemCode(schemaItemNode, server.context.outputChannel)

        return
    } else {
        throw new Error(`Search webview command ${message.command} is invalid`)
    }
}

export interface SchemaVersionedSummary {
    RegistryName: string
    Title: string
    VersionList: string[]
}

export async function getSearchListForSingleRegistry(
    schemaClient: SchemaClient,
    registryName: string,
    keyword: string,
    prefix: string = ''
): Promise<SchemaVersionedSummary[]> {
    let results: SchemaVersionedSummary[] = []
    try {
        const schemas = await toArrayAsync(searchSchemas(schemaClient, keyword, registryName))
        results = getSchemaVersionedSummary(schemas, prefix)
    } catch (error) {
        const err = error as Error
        getLogger().error(err)

        vscode.window.showErrorMessage(
            localize(
                'AWS.message.error.schemas.search.failed_to_search_registry',
                'Unable to search registry {0}',
                registryName
            )
        )
    }

    return results
}

export async function getSearchResults(
    schemaClient: SchemaClient,
    registries: string[],
    keyword: string
): Promise<SchemaVersionedSummary[]> {
    let results: SchemaVersionedSummary[] = []

    await Promise.all(
        registries.map(async registryName => {
            let prefix = ''
            if (registries.length !== 1) {
                prefix = registryName.concat('/')
            }
            const perRegistryResults = await getSearchListForSingleRegistry(schemaClient, registryName, keyword, prefix)
            results = results.concat(perRegistryResults)
        })
    )

    return results
}

export function getSchemaVersionedSummary(searchSummary: Schemas.SearchSchemaSummary[], prefix: string) {
    const results = searchSummary.map(searchSchemaSummary => ({
        RegistryName: searchSchemaSummary.RegistryName!,
        Title: prefix.concat(searchSchemaSummary.SchemaName!),
        VersionList: searchSchemaSummary
            .SchemaVersions!.map(summary => summary.SchemaVersion!)
            .sort(sortNumericStringsInDescendingOrder),
    }))

    return results
}

export function getSchemaNameFromTitle(title: string) {
    const name = title.split('/')

    return name[name.length - 1]
}

function sortNumericStringsInDescendingOrder(a: string, b: string) {
    return b.localeCompare(a, undefined, { numeric: true })
}<|MERGE_RESOLUTION|>--- conflicted
+++ resolved
@@ -19,9 +19,6 @@
 import { toArrayAsync } from '../../shared/utilities/collectionUtils'
 import { getTabSizeSetting } from '../../shared/utilities/editorUtilities'
 import globals from '../../shared/extensionGlobals'
-<<<<<<< HEAD
-import { updateCspSource } from '../../webviews/main'
-=======
 import { ExtContext } from '../../shared/extensions'
 import { compileVueWebview } from '../../webviews/main'
 import { WebviewServer } from '../../webviews/server'
@@ -39,7 +36,6 @@
         select: string
     }
 }
->>>>>>> 54726168
 
 const VueWebview = compileVueWebview({
     id: 'remoteInvoke',
@@ -68,46 +64,6 @@
 
             return
         }
-<<<<<<< HEAD
-
-        const view = vscode.window.createWebviewPanel(
-            'html',
-            localize('AWS.schemas.search.title', 'EventBridge Schemas Search'),
-            vscode.ViewColumn.Active,
-            {
-                enableScripts: true,
-                retainContextWhenHidden: true,
-                localResourceRoots: [vscode.Uri.file(path.join(globals.context.extensionPath, 'media'))],
-            }
-        )
-        const baseTemplateFn = _.template(BaseTemplates.SIMPLE_HTML)
-        const searchTemplate = _.template(SchemaTemplates.SEARCH_TEMPLATE)
-        const loadScripts = ExtensionUtilities.getScriptsForHtml(['searchSchemasVue.js'], view.webview)
-        const loadLibs = ExtensionUtilities.getLibrariesForHtml(['vue.min.js', 'lodash.min.js'], view.webview)
-        const loadStylesheets = ExtensionUtilities.getCssForHtml(['searchSchemas.css'], view.webview)
-
-        view.webview.html = baseTemplateFn({
-            cspSource: updateCspSource(view.webview.cspSource),
-            content: searchTemplate({
-                Header: getPageHeader(registryNames),
-                SearchInputPlaceholder: localize(
-                    'AWS.schemas.search.input.placeholder',
-                    'Search for schema keyword...'
-                ),
-                VersionPrefix: localize('AWS.schemas.search.version.prefix', 'Search matched version:'),
-                Scripts: loadScripts,
-                Libraries: loadLibs,
-                Stylesheets: loadStylesheets,
-            }),
-        })
-
-        view.webview.postMessage({
-            command: 'setLocalizedMessages',
-            noSchemasFound: localize('AWS.schemas.search.no_results', 'No schemas found'),
-            searching: localize('AWS.schemas.search.searching', 'Searching for schemas...'),
-            loading: localize('AWS.schemas.search.loading', 'Loading...'),
-            select: localize('AWS.schemas.search.select', 'Select a schema'),
-=======
         const wv = new SearchSchemasWebview(context)
         await wv.start({
             RegistryNames: registryNames,
@@ -121,7 +77,6 @@
                 loading: localize('AWS.schemas.search.loading', 'Loading...'),
                 select: localize('AWS.schemas.search.select', 'Select a schema'),
             },
->>>>>>> 54726168
         })
     } catch (err) {
         webviewResult = 'Failed'
