--- conflicted
+++ resolved
@@ -28,12 +28,9 @@
 import { codewhispererNode } from '../codewhisperer/explorer/codewhispererNode'
 import { once } from '../shared/utilities/functionUtils'
 import { Auth, AuthNode } from '../credentials/auth'
-<<<<<<< HEAD
-=======
-import { DevSettings } from '../shared/settings'
-import { initNodes } from '../codecatalyst/explorer'
 import { notifyCodeCatalystBetaUsers } from '../codecatalyst/beta'
->>>>>>> 99e1f92c
+import { CodeCatalystRootNode } from '../codecatalyst/explorer'
+import { CodeCatalystAuthenticationProvider } from '../codecatalyst/auth'
 
 /**
  * Activates the AWS Explorer UI and related functionality.
@@ -54,18 +51,14 @@
 
     await registerAwsExplorerCommands(args.context, awsExplorer, args.toolkitOutputChannel)
 
-<<<<<<< HEAD
-=======
     globals.context.subscriptions.push(
         view.onDidChangeVisibility(async e => {
             if (e.visible) {
-                await LoginManager.tryAutoConnect(args.context.awsContext)
                 await notifyCodeCatalystBetaUsers()
             }
         })
     )
 
->>>>>>> 99e1f92c
     telemetry.vscode_activeRegions.emit({ value: args.regionProvider.getExplorerRegions().length })
 
     args.context.extensionContext.subscriptions.push(
@@ -82,15 +75,9 @@
             }
         })
     )
-
-<<<<<<< HEAD
-    const nodes = [new AuthNode(Auth.instance), cdkNode, codewhispererNode]
-=======
-    const nodes = DevSettings.instance.get('showAuthNode', false)
-        ? [new AuthNode(Auth.instance), cdkNode, codewhispererNode]
-        : [...initNodes(args.context.extensionContext), cdkNode, codewhispererNode]
-
->>>>>>> 99e1f92c
+    const authProvider = CodeCatalystAuthenticationProvider.fromContext(args.context.extensionContext)
+    const codecatalystNode = new CodeCatalystRootNode(authProvider)
+    const nodes = [new AuthNode(Auth.instance), codecatalystNode, cdkNode, codewhispererNode]
     const developerTools = createLocalExplorerView(nodes)
     args.context.extensionContext.subscriptions.push(developerTools)
 
