/*!
 * Copyright 2018-2019 Amazon.com, Inc. or its affiliates. All Rights Reserved.
 * SPDX-License-Identifier: Apache-2.0
 */

import * as vscode from 'vscode'
import { submitFeedback } from '../feedback/vue/submitFeedback'
import { deleteCloudFormation } from '../lambda/commands/deleteCloudFormation'
import { CloudFormationStackNode } from '../lambda/explorer/cloudFormationNodes'
import globals from '../shared/extensionGlobals'
import { isCloud9 } from '../shared/extensionUtilities'
import { ExtContext } from '../shared/extensions'
import { getLogger } from '../shared/logger'
import { RegionProvider } from '../shared/regions/regionProvider'
import { AWSResourceNode } from '../shared/treeview/nodes/awsResourceNode'
import { AWSTreeNodeBase } from '../shared/treeview/nodes/awsTreeNodeBase'
import { Commands } from '../shared/vscode/commands2'
import { downloadStateMachineDefinition } from '../stepFunctions/commands/downloadStateMachineDefinition'
import { executeStateMachine } from '../stepFunctions/vue/executeStateMachine/executeStateMachine'
import { StateMachineNode } from '../stepFunctions/explorer/stepFunctionsNodes'
import { AwsExplorer } from './awsExplorer'
import { copyArnCommand } from './commands/copyArn'
import { copyNameCommand } from './commands/copyName'
import { loadMoreChildrenCommand } from './commands/loadMoreChildren'
import { checkExplorerForDefaultRegion } from './defaultRegion'
import { createLocalExplorerView } from './localExplorer'
import { telemetry } from '../shared/telemetry/telemetry'
import { cdkNode, CdkRootNode } from '../cdk/explorer/rootNode'
import { CodeWhispererNode, codewhispererNode } from '../codewhisperer/explorer/codewhispererNode'
import { once } from '../shared/utilities/functionUtils'
import { Auth } from '../auth/auth'
import { CodeCatalystRootNode } from '../codecatalyst/explorer'
import { CodeCatalystAuthenticationProvider } from '../codecatalyst/auth'
import { S3FolderNode } from '../s3/explorer/s3FolderNode'
<<<<<<< HEAD
import { AuthNode } from '../auth/utils'
=======
import { MynahTreeNode } from '../mynah/triggers/tree-node'
>>>>>>> e09dea3e

/**
 * Activates the AWS Explorer UI and related functionality.
 */
export async function activate(args: {
    context: ExtContext
    regionProvider: RegionProvider
    toolkitOutputChannel: vscode.OutputChannel
    remoteInvokeOutputChannel: vscode.OutputChannel
}): Promise<void> {
    const awsExplorer = new AwsExplorer(globals.context, args.regionProvider)

    const view = vscode.window.createTreeView(awsExplorer.viewProviderId, {
        treeDataProvider: awsExplorer,
        showCollapseAll: true,
    })
    view.onDidExpandElement(element => {
        if (element.element instanceof S3FolderNode) {
            globals.context.globalState.update('aws.lastTouchedS3Folder', {
                bucket: element.element.bucket,
                folder: element.element.folder,
            })
        }
    })
    globals.context.subscriptions.push(view)

    await registerAwsExplorerCommands(args.context, awsExplorer, args.toolkitOutputChannel)

    telemetry.vscode_activeRegions.emit({ value: args.regionProvider.getExplorerRegions().length })

    args.context.extensionContext.subscriptions.push(
        args.context.awsContext.onDidChangeContext(async credentialsChangedEvent => {
            getLogger().verbose(`Credentials changed (${credentialsChangedEvent.profileName}), updating AWS Explorer`)
            awsExplorer.refresh()

            if (credentialsChangedEvent.profileName) {
                await checkExplorerForDefaultRegion(
                    credentialsChangedEvent.profileName,
                    args.regionProvider,
                    awsExplorer
                )
            }
        })
    )

    const authProvider = CodeCatalystAuthenticationProvider.fromContext(args.context.extensionContext)
    const codecatalystNode = isCloud9('classic') ? [] : [new CodeCatalystRootNode(authProvider)]
    const nodes = [new AuthNode(Auth.instance), ...codecatalystNode, cdkNode, codewhispererNode, new MynahTreeNode()]
    const developerTools = createLocalExplorerView(nodes)
    args.context.extensionContext.subscriptions.push(developerTools)

    // Legacy CDK behavior. Mostly useful for C9 as they do not have inline buttons.
    developerTools.onDidChangeVisibility(({ visible }) => visible && cdkNode.refresh())

    // Legacy CDK metric, remove this when we add something generic
    const recordExpandCdkOnce = once(() => telemetry.cdk_appExpanded.emit())
    const onDidExpandCodeWhisperer = once(() => telemetry.ui_click.emit({ elementId: 'cw_parentNode' }))
    developerTools.onDidExpandElement(e => {
        if (e.element.resource instanceof CdkRootNode) {
            recordExpandCdkOnce()
        } else if (e.element.resource instanceof CodeWhispererNode) {
            onDidExpandCodeWhisperer()
        }
    })
}

async function registerAwsExplorerCommands(
    context: ExtContext,
    awsExplorer: AwsExplorer,
    toolkitOutputChannel: vscode.OutputChannel
): Promise<void> {
    context.extensionContext.subscriptions.push(
        Commands.register({ id: 'aws.showRegion', autoconnect: false }, async () => {
            try {
                await globals.awsContextCommands.onCommandShowRegion()
            } finally {
                telemetry.aws_setRegion.emit()
                telemetry.vscode_activeRegions.emit({ value: awsExplorer.getRegionNodesSize() })
            }
        }),
        Commands.register({ id: 'aws.submitFeedback', autoconnect: false }, async () => {
            await submitFeedback(context)
        }),
        Commands.register({ id: 'aws.refreshAwsExplorer', autoconnect: true }, async (passive: boolean = false) => {
            awsExplorer.refresh()

            if (!passive) {
                telemetry.aws_refreshExplorer.emit()
            }
        }),
        Commands.register(
            { id: 'aws.deleteCloudFormation', autoconnect: true },
            async (node: CloudFormationStackNode) =>
                await deleteCloudFormation(() => awsExplorer.refresh(node.parent), node)
        ),
        Commands.register(
            { id: 'aws.downloadStateMachineDefinition', autoconnect: true },
            async (node: StateMachineNode) =>
                await downloadStateMachineDefinition({
                    stateMachineNode: node,
                    outputChannel: toolkitOutputChannel,
                })
        )
    )

    context.extensionContext.subscriptions.push(
        Commands.register(
            'aws.executeStateMachine',
            async (node: StateMachineNode) => await executeStateMachine(context, node)
        ),
        Commands.register(
            'aws.renderStateMachineGraph',
            async (node: StateMachineNode) =>
                await downloadStateMachineDefinition({
                    stateMachineNode: node,
                    outputChannel: toolkitOutputChannel,
                    isPreviewAndRender: true,
                })
        ),
        Commands.register('aws.copyArn', async (node: AWSResourceNode) => await copyArnCommand(node)),
        Commands.register('aws.copyName', async (node: AWSResourceNode) => await copyNameCommand(node)),
        Commands.register('aws.refreshAwsExplorerNode', async (element: AWSTreeNodeBase | undefined) => {
            awsExplorer.refresh(element)
        }),
        loadMoreChildrenCommand.register(awsExplorer)
    )
}<|MERGE_RESOLUTION|>--- conflicted
+++ resolved
@@ -32,11 +32,8 @@
 import { CodeCatalystRootNode } from '../codecatalyst/explorer'
 import { CodeCatalystAuthenticationProvider } from '../codecatalyst/auth'
 import { S3FolderNode } from '../s3/explorer/s3FolderNode'
-<<<<<<< HEAD
 import { AuthNode } from '../auth/utils'
-=======
 import { MynahTreeNode } from '../mynah/triggers/tree-node'
->>>>>>> e09dea3e
 
 /**
  * Activates the AWS Explorer UI and related functionality.
